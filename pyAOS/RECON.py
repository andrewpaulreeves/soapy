--- conflicted
+++ resolved
@@ -346,32 +346,17 @@
 
             scrns = self.moveScrns()
             self.learnSlopes[f] = self.runWfs(
-<<<<<<< HEAD
-                                        scrns, 
-                                        wfsList=range(1, self.simConfig.nGS))
-                                        
-=======
-                    scrns, wfsList=range(1, self.simConfig.nGS)
-                    )
-
->>>>>>> f93bbbb8
+
             logger.statusMessage(f, self.learnIters, "Performing Learn")
             if callback!=None:
                 callback()
             if progressCallback!=None:
                progressCallback("Performing Learn", f, self.learnIters )
 
-<<<<<<< HEAD
-            
-        if self.simConfig.saveLearn:
-            fits.PrimaryHDU(self.learnSlopes).writeto(
-                            self.simConfig.filePrefix+"/learn.fits", 
-=======
 
         if self.simConfig.saveLearn:
             fits.PrimaryHDU(self.learnSlopes).writeto(
                             self.simConfig.filePrefix+"/learn.fits",
->>>>>>> f93bbbb8
                             clobber=True )
 
 
@@ -387,19 +372,13 @@
 
         if progressCallback!=None:
             progressCallback(1,1, "Calculating Covariance Matrices")
-<<<<<<< HEAD
-        
+
+
         #Need to remove all *common* TT from off-axis learn slopes
         self.learnSlopes[:, 2*self.wfss[1].activeSubaps:] = self.removeCommonTT(
                 self.learnSlopes[:, 2*self.wfss[1].activeSubaps:], [2,3,4,5])
-        
-=======
-
-        #Need to remove all *common* TT from off-axis learn slopes
-        self.learnSlopes[:, 2*self.wfss[1].activeSubaps:] = self.removeCommonTT(
-                self.learnSlopes[:, 2*self.wfss[1].activeSubaps:], [2,3,4,5])
-
->>>>>>> f93bbbb8
+
+
         self.covMat = numpy.cov(self.learnSlopes.T)
         Conoff = self.covMat[   :2*self.wfss[1].activeSubaps,
                                 2*self.wfss[1].activeSubaps:     ]
@@ -423,21 +402,6 @@
         Returns:
             ndarray: array to commands to be sent to DM
         """
-<<<<<<< HEAD
-
-        #Remove all TT common to all the off-axis WFSs.
-        offSlopes = slopes[self.wfss[2].wfsConfig.dataStart:]
-        offSlopes = self.removeCommonTT(offSlopes, [2,3,4,5])
-        
-        #Get Pseudo on-axis slopes from tomo reconstructor
-        onSlopes = self.tomoRecon.dot(offSlopes)
-        
-        #New slopes are the TT slopes and pseudo off-axis slopes
-        slopes = numpy.append(slopes[:2*self.wfss[0].activeSubaps], onSlopes)
-        
-        return super(LgsTT, self).reconstruct(slopes)
-
-=======
   
         #Get off axis slopes nd remove *common* TT
         offSlopes = slopes[self.wfss[2].wfsConfig.dataStart:]
@@ -454,7 +418,6 @@
         return super(LgsTT, self).reconstruct(slopes)
 
 
->>>>>>> f93bbbb8
     def removeCommonTT(self, slopes, wfsList):
         
         xSlopesShape = numpy.array(slopes.shape)
@@ -677,8 +640,7 @@
             xSlopes[..., i*wfsSubaps:(i+1)*wfsSubaps] = slopes[..., i*2*wfsSubaps:i*2*wfsSubaps+wfsSubaps]
             ySlopes[..., i*wfsSubaps:(i+1)*wfsSubaps] = slopes[..., i*2*wfsSubaps+wfsSubaps:i*2*wfsSubaps+2*wfsSubaps]
             
-<<<<<<< HEAD
-=======
+
         xSlopes = (xSlopes.T - xSlopes.mean(-1)).T
         ySlopes = (ySlopes.T - ySlopes.mean(-1)).T
         
@@ -738,7 +700,6 @@
                             
         self.controlMatrix[:,acts:acts+self.dms[self.simConfig.nDM-1].acts] = highOrderCMat.T
             
->>>>>>> f93bbbb8
 #####################################
 #Experimental....
 #####################################
