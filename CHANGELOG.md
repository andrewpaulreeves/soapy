--- conflicted
+++ resolved
@@ -1,4 +1,3 @@
-<<<<<<< HEAD
 #0.14.0 (in development)
 - Massive changes to internals of simulation
 - Many slow algorithms and classes rewritten using "numba" library - much faster, ELT scale problems now reasonable.
@@ -9,11 +8,10 @@
 - Improved GUI with some extra buttons!
 - Now depends on external aotools package (available on pip and here), internal aotools will be removed
 
-=======
+
 #0.13.1 (18th April 2017)
 - Fix issue where all required packages not installed by moving to setuptools for installation
 - added options to Gaussian DM
->>>>>>> d1d68a0d
 
 #0.13.0 (10th January 2017)
 - Use "aotools" packages instead of "AOSimLib" (aotools packaged with Soapy)
