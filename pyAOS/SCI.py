--- conflicted
+++ resolved
@@ -141,26 +141,11 @@
         y1 = scrnY/2. + sciCent[1] - self.simConfig.simSize/2.0
         y2 = scrnY/2. + sciCent[1] + self.simConfig.simSize/2.0
 
-<<<<<<< HEAD
-        if      (scrnX/2+sciCent[0]-self.simConfig.pupilSize/2.0) < 0 \
-           or   (scrnX/2+sciCent[0]-self.simConfig.pupilSize/2.0) > scrnX \
-           or   (scrnX/2+sciCent[0]-self.simConfig.pupilSize/2.0) < 0 \
-           or   (scrnY/2+sciCent[1]-self.simConfig.pupilSize/2.0) > scrnY :
-=======
->>>>>>> 4ff477ab
 
         if x1 < 0 or x2 > scrnX or y1 < 0 or y2 > scrnY :
             raise ValueError(  "Sci Position seperation\
                                 requires larger scrn size" )
-<<<<<<< HEAD
-
-        X1 = scrnX/2+sciCent[0]-self.simConfig.pupilSize/2.0
-        X2 = scrnX/2+sciCent[0]+self.simConfig.pupilSize/2.0
-        Y1 = scrnY/2+sciCent[1]-self.simConfig.pupilSize/2.0
-        Y2 = scrnY/2+sciCent[1]+self.simConfig.pupilSize/2.0
-
-        metaPupil=scrn[ X1:X2, Y1:Y2 ]
-=======
+
         
         if (x1.is_integer() and x2.is_integer()
                and y1.is_integer() and y2.is_integer()):
@@ -173,7 +158,7 @@
             scrnCoords = numpy.arange(scrnX)
             interpObj = interp2d(scrnCoords, scrnCoords, scrn, copy=False)
             metaPupil = flipud(rot90(interpObj(yCoords, xCoords)))
->>>>>>> 4ff477ab
+
 
         return metaPupil
 
@@ -186,12 +171,9 @@
         '''
         totalPhase=numpy.zeros([self.simConfig.pupilSize]*2)
         for i in self.scrns:
-<<<<<<< HEAD
-
-            phase=self.metaPupilPhase(self.scrns[i],self.atmosConfig.scrnHeights[i])
-=======
-            phase=self.getMetaPupilPhase(self.scrns[i],self.atmosConfig.scrnHeights[i])
->>>>>>> 4ff477ab
+            phase=self.getMetaPupilPhase(
+                    self.scrns[i], self.atmosConfig.scrnHeights[i])
+
 
             totalPhase+=phase
         #totalPhase *= self.mask
@@ -204,11 +186,7 @@
         to transform to the focal plane, and scales for correct FOV.
         '''
 
-<<<<<<< HEAD
-        phs = aoSimLib.zoom(self.residual, self.FOVPxlNo) * self.r0Scale
-
-        eField = numpy.exp(1j*phs)*self.scaledMask
-=======
+
         #Scaled the padded phase to the right size for the requried FOV
         phs = aoSimLib.zoom(self.residual, self.padFOVPxlNo) * self.r0Scale
          
@@ -217,7 +195,7 @@
         phs = phs[coord:-coord, coord:-coord] 
 
         eField = numpy.exp(1j*(phs+self.tiltFix)) * self.scaledMask
->>>>>>> 4ff477ab
+
 
         self.FFT.inputData[:self.FOVPxlNo,:self.FOVPxlNo] = eField
         focalPlane = AOFFT.ftShift2d( self.FFT() )
