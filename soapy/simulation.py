--- conflicted
+++ resolved
@@ -267,15 +267,11 @@
         self.sciImgNo=0
         for nSci in xrange(self.config.sim.nSci):
             try:
-<<<<<<< HEAD
-                sciObj = getattr(scienceinstrument, self.config.scis[nSci].type)
-=======
                 if self.config.scis[nSci].loadModule:
                     sci_lib = importlib.import_module(self.config.scis[nSci].loadModule)
                 else:
-                    sci_lib = SCI
+                    sci_lib = scienceinstrument
                 sciObj = getattr(sci_lib, self.config.scis[nSci].type)
->>>>>>> df418fc5
             except AttributeError:
                 raise confParse.ConfigurationError("No science camera of type {} found".format(self.config.scis[nSci].type))
             self.sciCams[nSci] = sciObj(
