--- conflicted
+++ resolved
@@ -244,15 +244,9 @@
         objs = {'Sim': dict(self.sim),
                 'Atmosphere': dict(self.atmos),
                 'Telescope': dict(self.tel),
-<<<<<<< HEAD
-                'WFS': [],
-                'DM': [],
-                'Science': []
-=======
                 'WFS': {},
                 'DM': {},
                 'Science': {}
->>>>>>> ac630d20
                 }
 
         for w_i, w in enumerate(self.wfss):
@@ -261,9 +255,6 @@
             else:
                 objs['WFS'][w_i] = None
 
-<<<<<<< HEAD
-        for d in self.dms:
-=======
         # for l in self.lgss:
         #     if l is not None:
         #         objs['LGS'].append(dict(l))
@@ -271,7 +262,6 @@
         #         objs['LGS'].append(None)
 
         for d_i, d in enumerate(self.dms):
->>>>>>> ac630d20
             if d is not None:
                 objs['DM'][d_i] = dict(d)
             else:
@@ -287,14 +277,9 @@
             yield configName, configObj
 
     def __len__(self):
-<<<<<<< HEAD
         # Always have sim, atmos, tel, DMs, WFSs,  and Scis
         return 6
 
-=======
-        # Always have sim, atmos, tel, DMs, WFSs, LGSs, and Scis
-        return 6
->>>>>>> ac630d20
 
 class YAML_Configurator(PY_Configurator):
 
