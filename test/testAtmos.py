from soapy import confParse, aoSimLib, atmosphere
import unittest
import numpy
import os
CONFIG_PATH = os.path.join(os.path.dirname(os.path.abspath(__file__)), "../conf/")

import shutil

class TestAtmos(unittest.TestCase):

    def test_initAtmos(self):

        config = confParse.Configurator(os.path.join(CONFIG_PATH,"sh_8x8.py"))
        config.loadSimParams()

        atmos = atmosphere.atmos(config)

    def test_moveAtmos(self):
        config = confParse.Configurator(os.path.join(CONFIG_PATH,"sh_8x8.py"))
        config.loadSimParams()

        atmos = atmosphere.atmos(config)
        atmos.moveScrns()

    def test_randomAtmos(self):
        config = confParse.Configurator(os.path.join(CONFIG_PATH,"sh_8x8.py"))
        config.loadSimParams()

        atmos = atmosphere.atmos(config)
        atmos.randomScrns()

    def test_ftScrn(self):

        scrn = atmosphere.ft_phase_screen(0.2, 512, 4.2/128, 30., 0.01)

    def test_ftShScrn(self):
        scrn = atmosphere.ft_sh_phase_screen(0.2, 512, 4.2/128, 30., 0.01)

    def test_saveloadScrn(self):
        # test the saving and loading phase screens
        
        config = confParse.Configurator(os.path.join(CONFIG_PATH,"sh_8x8.py"))
        config.loadSimParams()
        config.atmos.wholeScrnSize = 512

        atmos = atmosphere.atmos(config)
        
        # Make a directory to save the screens in 
        if os.path.exists('testscrns'):
            shutil.rmtree('testscrns')

        os.makedirs('testscrns')
        atmos.saveScrns('testscrns')
        try:
            # change config to load scrns
<<<<<<< HEAD
            for i in range(config.atmos.scrnNo):
                config.atmos.scrnNames = ['testscrns/scrn{}.fits'.format(i)]
=======
            config.atmos.scrnNames = []
            for i in range(config.atmos.scrnNo):
                config.atmos.scrnNames.append('testscrns/scrn{}.fits'.format(i))
>>>>>>> 620bdf48
                
            atmos2 = atmosphere.atmos(config)
            
            # Check that all scrns are identical
            
            for i in range(config.atmos.scrnNo):
                assert numpy.allclose(atmos.wholeScrns[i], atmos2.wholeScrns[i])
            
            # delete that dir
            shutil.rmtree('testscrns')
        
        except:
            # always delete that dir - even in case of failure
            shutil.rmtree('testscrns')
            raise<|MERGE_RESOLUTION|>--- conflicted
+++ resolved
@@ -53,14 +53,9 @@
         atmos.saveScrns('testscrns')
         try:
             # change config to load scrns
-<<<<<<< HEAD
-            for i in range(config.atmos.scrnNo):
-                config.atmos.scrnNames = ['testscrns/scrn{}.fits'.format(i)]
-=======
             config.atmos.scrnNames = []
             for i in range(config.atmos.scrnNo):
                 config.atmos.scrnNames.append('testscrns/scrn{}.fits'.format(i))
->>>>>>> 620bdf48
                 
             atmos2 = atmosphere.atmos(config)
             
