import numpy
import numpy.random
from scipy.interpolate import interp2d
try:
    from astropy.io import fits
except ImportError:
    try:
        import pyfits as fits
    except ImportError:
        raise ImportError("PyAOS requires either pyfits or astropy")

from .. import AOFFT, aoSimLib, LGS, logger
from . import base
from ..tools import centroiders
from ..opticalPropagationLib import angularSpectrum

import numba

# xrange now just "range" in python3.
# Following code means fastest implementation used in 2 and 3
try:
    xrange
except NameError:
    xrange = range

# The data type of data arrays (complex and real respectively)
CDTYPE = numpy.complex64
DTYPE = numpy.float32


class ShackHartmann(base.WFS):
    """Class to simulate a Shack-Hartmann WFS"""

    def calcInitParams(self):
        """
        Calculate some parameters to be used during initialisation
        """
        super(ShackHartmann, self).calcInitParams()

        self.subapFOVrad = self.config.subapFOV * numpy.pi / (180. * 3600)
        self.subapDiam = self.los.telDiam/self.config.nxSubaps

        # spacing between subaps in pupil Plane (size "pupilSize")
        self.PPSpacing = float(self.simConfig.pupilSize)/self.config.nxSubaps

        # Spacing on the "FOV Plane" - the number of elements required
        # for the correct subap FOV (from way FFT "phase" to "image" works)
        self.subapFOVSpacing = numpy.round(
                self.subapDiam * self.subapFOVrad/ self.config.wavelength)

        # make twice as big to double subap FOV
        if self.config.subapFieldStop==True:
            self.SUBAP_OVERSIZE = 1
        else:
            self.SUBAP_OVERSIZE = 2

        self.detectorPxls = self.config.pxlsPerSubap*self.config.nxSubaps
        self.subapFOVSpacing *= self.SUBAP_OVERSIZE
        self.config.pxlsPerSubap2 = (self.SUBAP_OVERSIZE
                                            *self.config.pxlsPerSubap)

        # The total size of the required EField for all subaps.
        # Extra scaling to account for simSize padding
        self.scaledEFieldSize = int(round(
                self.config.nxSubaps*self.subapFOVSpacing*
                (float(self.simConfig.simSize)/self.simConfig.pupilSize)
                ))

        # If physical prop, must always be at same pixel scale
        # If not, can use less phase points for speed
        if self.config.propagationMode=="Physical":
            # This the pixel scale required for the correct FOV
            outPxlScale = (float(self.simConfig.simSize)/float(self.scaledEFieldSize)) * (self.simConfig.pxlScale**-1)
            self.los.calcInitParams(
                    outPxlScale=outPxlScale, nOutPxls=self.scaledEFieldSize)


        # Calculate the subaps that are actually seen behind the pupil mask
        self.findActiveSubaps()

        self.referenceImage = self.wfsConfig.referenceImage

    def findActiveSubaps(self):
        '''
        Finds the subapertures which are not empty space
        determined if mean of subap coords of the mask is above threshold.
        '''

        mask = self.mask[
                self.simConfig.simPad : -self.simConfig.simPad,
                self.simConfig.simPad : -self.simConfig.simPad
                ]
        self.subapCoords, self.subapFillFactor = aoSimLib.findActiveSubaps(
                self.wfsConfig.nxSubaps, mask,
                self.wfsConfig.subapThreshold, returnFill=True)

        self.activeSubaps = self.subapCoords.shape[0]
        self.detectorSubapCoords = numpy.round(
                self.subapCoords*(
                        self.detectorPxls/float(self.simConfig.pupilSize) ) )

        self.setMask(self.mask)

    def setMask(self, mask):
        super(ShackHartmann, self).setMask(mask)

        # Find the mask to apply to the scaled EField
        self.scaledMask = numpy.round(aoSimLib.zoom(
                    self.mask, self.scaledEFieldSize))

        p = self.simConfig.simPad
        self.subapFillFactor = aoSimLib.computeFillFactor(
                self.mask[p:-p, p:-p],
                self.subapCoords,
                round(float(self.simConfig.pupilSize)/self.wfsConfig.nxSubaps)
                )


    def initFFTs(self):
        """
        Initialise the FFT Objects required for running the WFS

        Initialised various FFT objects which are used through the WFS,
        these include FFTs to calculate focal planes, and to convolve LGS
        PSFs with the focal planes
        """

        #Calculate the FFT padding to use
        self.subapFFTPadding = self.wfsConfig.pxlsPerSubap2 * self.wfsConfig.fftOversamp
        if self.subapFFTPadding < self.subapFOVSpacing:
            while self.subapFFTPadding<self.subapFOVSpacing:
                self.wfsConfig.fftOversamp+=1
                self.subapFFTPadding\
                        =self.wfsConfig.pxlsPerSubap2*self.wfsConfig.fftOversamp

            logger.warning("requested WFS FFT Padding less than FOV size... Setting oversampling to: %d"%self.wfsConfig.fftOversamp)

        #Init the FFT to the focal plane
        self.FFT = AOFFT.FFT(
                inputSize=(
                self.activeSubaps, self.subapFFTPadding, self.subapFFTPadding),
                axes=(-2,-1), mode="pyfftw",dtype=CDTYPE,
                THREADS=self.wfsConfig.fftwThreads,
                fftw_FLAGS=(self.wfsConfig.fftwFlag,"FFTW_DESTROY_INPUT"))

        # If LGS uplink, init FFTs to conovolve LGS PSF and WFS PSF(s)
        # This works even if no lgsConfig.uplink as ``and`` short circuits
        if self.lgsConfig and self.lgsConfig.uplink:
            self.iFFT = AOFFT.FFT(
                    inputSize = (self.activeSubaps,
                                        self.subapFFTPadding,
                                        self.subapFFTPadding),
                    axes=(-2,-1), mode="pyfftw",dtype=CDTYPE,
                    THREADS=self.wfsConfig.fftwThreads,
                    fftw_FLAGS=(self.wfsConfig.fftwFlag,"FFTW_DESTROY_INPUT")
                    )

            self.lgs_iFFT = AOFFT.FFT(
                    inputSize = (self.subapFFTPadding,
                                self.subapFFTPadding),
                    axes=(0,1), mode="pyfftw",dtype=CDTYPE,
                    THREADS=self.wfsConfig.fftwThreads,
                    fftw_FLAGS=(self.wfsConfig.fftwFlag,"FFTW_DESTROY_INPUT")
                    )

    def initLGS(self):
        super(ShackHartmann, self).initLGS()
        if self.lgsConfig.uplink:
            lgsObj = eval("LGS.LGS_{}".format(self.lgsConfig.propagationMode))
            self.lgs = lgsObj(
                    self.simConfig, self.config, self.lgsConfig, self.atmosConfig,
                    nOutPxls=self.subapFFTPadding,
                    outPxlScale=float(self.config.subapFOV)/self.subapFFTPadding
                    )

    def allocDataArrays(self):
        """
        Allocate the data arrays the WFS will require

        Determines and allocates the various arrays the WFS will require to
        avoid having to re-alloc memory during the running of the WFS and
        keep it fast.
        """
        self.los.allocDataArrays()

        self.subapArrays=numpy.zeros((self.activeSubaps,
                                      self.subapFOVSpacing,
                                      self.subapFOVSpacing),
                                     dtype=CDTYPE)
        self.binnedFPSubapArrays = numpy.zeros( (self.activeSubaps,
                                                self.wfsConfig.pxlsPerSubap2,
                                                self.wfsConfig.pxlsPerSubap2),
                                                dtype=DTYPE)
        self.FPSubapArrays = numpy.zeros((self.activeSubaps,
                                          self.subapFFTPadding,
                                          self.subapFFTPadding),dtype=DTYPE)

        self.wfsDetectorPlane = numpy.zeros( (  self.detectorPxls,
                                                self.detectorPxls   ),
                                                dtype = DTYPE )
        #Array used when centroiding subaps
        self.centSubapArrays = numpy.zeros( (self.activeSubaps,
              self.config.pxlsPerSubap, self.wfsConfig.pxlsPerSubap) )

        self.slopes = numpy.zeros( 2*self.activeSubaps )


    def calcTiltCorrect(self):
        """
        Calculates the required tilt to add to avoid the PSF being centred on
        only 1 pixel
        """
        if not self.wfsConfig.pxlsPerSubap%2:
            # If pxlsPerSubap is even
            # Angle we need to correct for half a pixel
            theta = self.SUBAP_OVERSIZE*self.subapFOVrad/ (
                    2*self.subapFFTPadding)

            # Magnitude of tilt required to get that angle
            A = theta * self.subapDiam/(2*self.wfsConfig.wavelength)*2*numpy.pi

            # Create tilt arrays and apply magnitude
            coords = numpy.linspace(-1, 1, self.subapFOVSpacing)
            X,Y = numpy.meshgrid(coords,coords)

            self.tiltFix = -1 * A * (X+Y)

        else:
            self.tiltFix = numpy.zeros((self.subapFOVSpacing,)*2)

    def getStatic(self):
        """
        Computes the static measurements, i.e., slopes with flat wavefront
        """

        self.staticData = None

        # Make flat wavefront, and run through WFS in iMat mode to turn off features
        phs = numpy.zeros([self.simConfig.scrnSize]*2).astype(DTYPE)
        self.staticData = self.frame(
                phs, iMatFrame=True).copy().reshape(2,self.activeSubaps)
#######################################################################


    def zeroData(self, detector=True, FP=True):
        """
        Sets data structures in WFS to zero.

        Parameters:
            detector (bool, optional): Zero the detector? default:True
            FP (bool, optional): Zero intermediate focal plane arrays? default: True
        """

        self.zeroPhaseData()

        if FP:
            self.FPSubapArrays[:] = 0

        if detector:
            self.wfsDetectorPlane[:] = 0

    @numba.jit
    def calcFocalPlane(self, intensity=1):
        '''
        Calculates the wfs focal plane, given the phase across the WFS

        Parameters:
            intensity (float): The relative intensity of this frame, is used when multiple WFS frames taken for extended sources.
        '''

        if self.config.propagationMode=="Geometric":
            # Have to make phase the correct size if geometric prop
            scaledEField = aoSimLib.zoom(self.los.phase, self.scaledEFieldSize)
            scaledEField = numpy.exp(1j*scaledEField)
        else:
            scaledEField = self.EField

        # Apply the scaled pupil mask
        scaledEField *= self.scaledMask

        # Now cut out only the eField across the pupilSize
        coord = round(int(((self.scaledEFieldSize/2.)
                - (self.wfsConfig.nxSubaps*self.subapFOVSpacing)/2.)))
        self.cropEField = scaledEField[coord:-coord, coord:-coord]

        #create an array of individual subap EFields
        for i in xrange(self.activeSubaps):
            x,y = numpy.round(self.subapCoords[i] *
                                     self.subapFOVSpacing/self.PPSpacing)
            self.subapArrays[i] = self.cropEField[
                                    int(x):
                                    int(x+self.subapFOVSpacing) ,
                                    int(y):
                                    int(y+self.subapFOVSpacing)]

        #do the fft to all subaps at the same time
        # and convert into intensity
        self.FFT.inputData[:] = 0
        self.FFT.inputData[:,:int(round(self.subapFOVSpacing))
                        ,:int(round(self.subapFOVSpacing))] \
                = self.subapArrays*numpy.exp(1j*(self.tiltFix))

        if intensity==1:
            self.FPSubapArrays += numpy.abs(AOFFT.ftShift2d(self.FFT()))**2
        else:
            self.FPSubapArrays += intensity*numpy.abs(
                    AOFFT.ftShift2d(self.FFT()))**2

<<<<<<< HEAD
    @numba.jit
=======
>>>>>>> ab86c188
    def makeDetectorPlane(self):
        '''
        Scales and bins intensity data onto the detector with a given number of
        pixels.

        If required, will first convolve final PSF with LGS PSF, then bin
        PSF down to detector size. Finally puts back into ``wfsFocalPlane``
        array in correct order.
        '''

        # If required, convolve with LGS PSF
        if self.wfsConfig.lgs and self.lgs and self.lgsConfig.uplink and self.iMat!=True:
            self.applyLgsUplink()


        # bins back down to correct size and then
        # fits them back in to a focal plane array
        self.binnedFPSubapArrays[:] = aoSimLib.binImgs(self.FPSubapArrays,
                                            self.wfsConfig.fftOversamp)

        # In case of empty sub-aps, will get NaNs
        self.binnedFPSubapArrays[numpy.isnan(self.binnedFPSubapArrays)] = 0

        # Scale each sub-ap flux by sub-aperture fill-factor
        self.binnedFPSubapArrays\
                = (self.binnedFPSubapArrays.T * self.subapFillFactor).T

        for i in xrange(self.activeSubaps):
            x,y=self.detectorSubapCoords[i]

            #Set default position to put arrays into (SUBAP_OVERSIZE FOV)
            x1 = int(round(
                    x+self.wfsConfig.pxlsPerSubap/2.
                    -self.wfsConfig.pxlsPerSubap2/2.))
            x2 = int(round(
                    x+self.wfsConfig.pxlsPerSubap/2.
                    +self.wfsConfig.pxlsPerSubap2/2.))
            y1 = int(round(
                    y+self.wfsConfig.pxlsPerSubap/2.
                    -self.wfsConfig.pxlsPerSubap2/2.))
            y2 = int(round(
                    y+self.wfsConfig.pxlsPerSubap/2.
                    +self.wfsConfig.pxlsPerSubap2/2.))

            #Set defualt size of input array (i.e. all of it)
            x1_fp = int(0)
            x2_fp = int(round(self.wfsConfig.pxlsPerSubap2))
            y1_fp = int(0)
            y2_fp = int(round(self.wfsConfig.pxlsPerSubap2))

            # If at the edge of the field, may only fit a fraction in
            if x == 0:
                x1 = 0
                x1_fp = int(round(
                        self.wfsConfig.pxlsPerSubap2/2.
                        -self.wfsConfig.pxlsPerSubap/2.))

            elif x == (self.detectorPxls-self.wfsConfig.pxlsPerSubap):
                x2 = int(round(self.detectorPxls))
                x2_fp = int(round(
                        self.wfsConfig.pxlsPerSubap2/2.
                        +self.wfsConfig.pxlsPerSubap/2.))

            if y == 0:
                y1 = 0
                y1_fp = int(round(
                        self.wfsConfig.pxlsPerSubap2/2.
                        -self.wfsConfig.pxlsPerSubap/2.))

            elif y == (self.detectorPxls-self.wfsConfig.pxlsPerSubap):
                y2 = int(self.detectorPxls)
                y2_fp = int(round(
                        self.wfsConfig.pxlsPerSubap2/2.
                        +self.wfsConfig.pxlsPerSubap/2.))

            self.wfsDetectorPlane[x1:x2, y1:y2] += (
                    self.binnedFPSubapArrays[i, x1_fp:x2_fp, y1_fp:y2_fp])

        # Scale data for correct number of photons
        self.wfsDetectorPlane /= self.wfsDetectorPlane.sum()
        self.wfsDetectorPlane *= aoSimLib.photonsPerMag(
                self.wfsConfig.GSMag, self.mask, self.simConfig.pxlScale**(-1),
                self.wfsConfig.wvlBandWidth, self.wfsConfig.exposureTime
                ) * self.wfsConfig.throughput

        if self.wfsConfig.photonNoise:
            self.addPhotonNoise()

        if self.wfsConfig.eReadNoise!=0:
            self.addReadNoise()

    def applyLgsUplink(self):
        '''
        A method to deal with convolving the LGS PSF
        with the subap focal plane.
        '''

        self.lgs.getLgsPsf(self.los.scrns)

        self.lgs_iFFT.inputData[:] = self.lgs.psf
        self.iFFTLGSPSF = self.lgs_iFFT()

        self.iFFT.inputData[:] = self.FPSubapArrays
        self.iFFTFPSubapsArray = self.iFFT()

        # Do convolution
        self.iFFTFPSubapsArray *= self.iFFTLGSPSF

        # back to Focal Plane.
        self.FFT.inputData[:] = self.iFFTFPSubapsArray
        self.FPSubapArrays[:] = AOFFT.ftShift2d(self.FFT()).real

    @numba.jit
    def calculateSlopes(self):
        '''
        Calculates WFS slopes from wfsFocalPlane

        Returns:
            ndarray: array of all WFS measurements
        '''

        # Sort out FP into subaps
        for i in xrange(self.activeSubaps):
            x, y = self.detectorSubapCoords[i]
            x = int(x)
            y = int(y)
            self.centSubapArrays[i] = self.wfsDetectorPlane[
                    x:x+self.wfsConfig.pxlsPerSubap,
                    y:y+self.wfsConfig.pxlsPerSubap ].astype(DTYPE)

        slopes = eval("centroiders."+self.wfsConfig.centMethod)(
                self.centSubapArrays,
                threshold=self.wfsConfig.centThreshold,
                ref=self.referenceImage
                     )


        # shift slopes relative to subap centre and remove static offsets
        slopes -= self.wfsConfig.pxlsPerSubap/2.0

        if numpy.any(self.staticData):
            slopes -= self.staticData

        self.slopes[:] = slopes.reshape(self.activeSubaps*2)

        if self.wfsConfig.removeTT == True:
            self.slopes[:self.activeSubaps] -= self.slopes[:self.activeSubaps].mean()
            self.slopes[self.activeSubaps:] -= self.slopes[self.activeSubaps:].mean()

        if self.wfsConfig.angleEquivNoise and not self.iMat:
            pxlEquivNoise = (
                    self.wfsConfig.angleEquivNoise *
                    float(self.wfsConfig.pxlsPerSubap)
                    /self.wfsConfig.subapFOV )
            self.slopes += numpy.random.normal(
                    0, pxlEquivNoise, 2*self.activeSubaps)

        return self.slopes<|MERGE_RESOLUTION|>--- conflicted
+++ resolved
@@ -306,10 +306,7 @@
             self.FPSubapArrays += intensity*numpy.abs(
                     AOFFT.ftShift2d(self.FFT()))**2
 
-<<<<<<< HEAD
     @numba.jit
-=======
->>>>>>> ab86c188
     def makeDetectorPlane(self):
         '''
         Scales and bins intensity data onto the detector with a given number of
