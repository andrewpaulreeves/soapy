#Copyright Durham University and Andrew Reeves
#2014

# This file is part of soapy.

#     soapy is free software: you can redistribute it and/or modify
#     it under the terms of the GNU General Public License as published by
#     the Free Software Foundation, either version 3 of the License, or
#     (at your option) any later version.

#     soapy is distributed in the hope that it will be useful,
#     but WITHOUT ANY WARRANTY; without even the implied warranty of
#     MERCHANTABILITY or FITNESS FOR A PARTICULAR PURPOSE.  See the
#     GNU General Public License for more details.

#     You should have received a copy of the GNU General Public License
#     along with soapy.  If not, see <http://www.gnu.org/licenses/>.

"""

The Soapy module used to simulate the atmosphere.

This module contains an ``atmos`` object, which can be used to create or load a specified number of phase screens corresponding to atmospheric turbulence layers. The layers can then be moved with the ``moveScrns`` method, at a specified wind velocity and direction, where the screen is interpolated if it does not fall on an integer number of pixels. Alternatively, random screens with the same statistics as the global phase screens can be generated using the ``randomScrns`` method.

The module also contains a number of functions used to create the phase screens, many of these are ported from the book `Numerical Simulation of Optical Propagation`, Schmidt, 2010. It is possible to create a number of phase screens using the :py:func:`makePhaseScreens` function  which are saved to file in a format which can be read by the simulation.

Examples:

    To get the configuration objects::

        from soapy import confParse, atmosphere

        config = confParse.loadSoapyConfig("configfile.yaml")

    Initialise the amosphere (creating or loading phase screens)::

        atmosphere = atmosphere.atmos(config)

    Run the atmosphere for 10 time steps::

        for i in range(10):
            phaseScrns = atmosphere.moveScrns()

    or create 10 sets of random screens::

        for i in range(10):
            randomPhaseScrns = atmosphere.randomScrns()

"""

import os
import random
import time

import numpy
import scipy.fftpack as fft
import scipy.interpolate

from . import AOFFT, logger
from .aotools import phasescreen

# Use either pyfits or astropy for fits file handling
try:
    from astropy.io import fits
except ImportError:
    try:
        import pyfits as fits
    except ImportError:
        raise ImportError("soapy requires either pyfits or astropy")

try:
    xrange
except NameError:
    xrange = range

class atmos(object):
    '''
    Class to simulate atmosphere above an AO system.

    On initialisation of the object, new phase screens can be created, or others loaded from ``.fits`` file. The atmosphere is created with parameters given in ``ConfigObj.sim`` and ``ConfigObj.atmos``. These are soapy configuration objects, which can be created by the :ref:``confParse`` module, or could be created manually. If created manually, check the :ref: ``confParse`` section to see which attributes the configuration objects must contain.

    If loaded from file, the screens should have a header with the parameter ``R0`` specifying the r0 fried parameter of the screen in pixels.

    The method ``moveScrns`` can be called on each iteration of the AO system to move the scrns forward by one time step. The size of this is defined by parameters given in

    The method ``randomScrns`` returns a set of random phase screens with the smame statistics as the ``atmos`` object.

    Parameters:
        soapyConfig(ConfigObj): The Soapy config object
    '''

    def __init__(self, soapyConfig, mpPool=None):

        self.simConfig = soapyConfig.sim
        self.config =  soapyConfig.atmos

        self.mpPool = mpPool

        self.scrnSize = self.simConfig.scrnSize
        self.windDirs = self.config.windDirs
        self.windSpeeds = self.config.windSpeeds
        self.pxlScale = self.simConfig.pxlScale
        self.wholeScrnSize = self.config.wholeScrnSize
        self.scrnNo = self.config.scrnNo
        self.r0 = self.config.r0
        self.looptime = self.simConfig.loopTime

        self.config.scrnStrengths = numpy.array(self.config.scrnStrengths, dtype="float32")

        self.config.normScrnStrengths = self.config.scrnStrengths/(
                            self.config.scrnStrengths[:self.scrnNo].sum())
        self.config.scrnHeights = self.config.scrnHeights[
                    :self.config.scrnNo]

        self.scrnStrengths = ( ((self.r0**(-5./3.))
                                *self.config.normScrnStrengths)**(-3./5.) )
        # #Assume r0 calculated for 550nm.
        # self.wvl = 550e-9

        # Computes tau0, the AO time constant (Roddier 1981), at current wind speed
        vBar53 = (self.windSpeeds[:self.scrnNo]**(5./3.) * self.config.normScrnStrengths[:self.scrnNo]).sum() ** (3./5.)
        tau0 = 0.314 * self.r0 / vBar53

        # If tau0 specified
        if self.config.tau0:
            print("Scaling wind speeds for tau0 from {0:.2f} ms to requested {1:.2f} ms...".format(tau0*1e3, self.config.tau0*1e3))
            # Scale wind speeds
            self.windSpeeds = self.windSpeeds*tau0/self.config.tau0
            # Computes tau0 at scaled wind speeds
            vBar53 = (self.windSpeeds[:self.scrnNo]**(5./3.) * self.config.normScrnStrengths[:self.scrnNo]).sum() ** (3./5.)
            tau0 = 0.314 * self.r0 / vBar53

        ## Print turbulence summary
        logger.info("Turbulence summary @ 500 nm:")
        logger.info('| r0 = {0:.2f} m ({1:.2f}" seeing)'.format(self.r0, numpy.degrees(0.5e-6/self.r0)*3600.0))
        logger.info("| Vbar_5/3 = {0:.2f} m/s".format(vBar53))
        logger.info("| tau0 = {0:.2f} ms".format(tau0*1e3))

        self.scrnPos = {}
        self.wholeScrns = {}

        scrns={}

        scrnSize = int(round(self.scrnSize))

        # The whole screens will be kept at this value, and then scaled to the
        # correct r0 before being sent to the simulation
        self.wholeScrnR0 = 1.

        # If required, generate some new Kolmogorov phase screens
        if not self.config.scrnNames:
            logger.info("Generating Phase Screens")
            for i in xrange(self.scrnNo):

                logger.info("Generate Phase Screen {0}  with r0: {1:.2f}, size: {2}".format(i,self.scrnStrengths[i], self.wholeScrnSize))
                if self.config.subHarmonics:
                    self.wholeScrns[i] = phasescreen.ft_sh_phase_screen(
                            self.wholeScrnR0,
                            self.wholeScrnSize, 1./self.pxlScale,
                            self.config.L0[i], 0.01)
                else:
                    self.wholeScrns[i] = phasescreen.ft_phase_screen(
                            self.wholeScrnR0,
                            self.wholeScrnSize, 1./self.pxlScale,
                            self.config.L0[i], 0.01)

                scrns[i] = self.wholeScrns[i][:scrnSize,:scrnSize]

        # Otherwise, load some others from FITS file
        else:
            logger.info("Loading Phase Screens")

            for i in xrange(self.scrnNo):
                fitsHDU = fits.open(self.config.scrnNames[i])
                scrnHDU = fitsHDU[0]
                self.wholeScrns[i] = scrnHDU.data.astype("float32")

                scrns[i] = self.wholeScrns[i][:scrnSize,:scrnSize]

                # Do the loaded scrns tell us how strong they are?
                # Theyre r0 must be in pixels! label: "R0"
                # If so, we can scale them to the desired r0
                try:
                    r0 = float(scrnHDU.header["R0"])
                    r0_metres = r0/self.pxlScale
                    self.wholeScrns[i] *=(
                                 (self.wholeScrnR0/r0_metres)**(-5./6.)
                                         )

                except KeyError:
                    logger.warning("no r0 info found in screen header - will assume its ok as it is")
                    
            # close fits HDU now we're done with it
            fitsHDU.close()
                   
            if self.wholeScrnSize!=self.wholeScrns[i].shape[0]:
                logger.warning("Requested phase screen has different size to that input in config file....loading anyway")

            self.wholeScrnSize = self.wholeScrns[i].shape[0]
            if self.wholeScrnSize < self.scrnSize:
                raise Exception("required scrn size larger than phase screen")
            
            
        # However we made the phase screen, turn it into meters for ease of
        # use
#        for s in range(self.scrnNo):
#            self.wholeScrns[s] *= (500e-9/(2*numpy.pi))
#
        # Set the initial starting point of the screen,
        # If windspeed is negative, starts from the
        # far-end of the screen to avoid rolling straight away
        windDirs= numpy.array(self.windDirs,dtype="float32") * numpy.pi/180.0
        windV=(self.windSpeeds * numpy.array([numpy.cos(windDirs),
                                              numpy.sin(windDirs)])).T #This is velocity in metres per second
        windV *= self.looptime   #Now metres per looptime
        windV *= self.pxlScale   #Now pxls per looptime.....ideal!
        self.windV = windV

        # Sets initial phase screen pos
        # If velocity is negative in either direction, set the starting point
        # to the end of the screen to avoid rolling too early.
        for i in xrange(self.scrnNo):
            self.scrnPos[i] = numpy.array([0,0])

            if windV[i,0] < 0:
                self.scrnPos[i][0] = self.wholeScrns[i].shape[0] - self.scrnSize

            if windV[i,1] < 0:
                self.scrnPos[i][1] = self.wholeScrns[i].shape[1] - self.scrnSize

        self.windV = windV

        #Init scipy interpolation objects which hold the phase screen data
        self.interpScrns = {}
        self.xCoords = {}
        self.yCoords = {}
        for i in xrange(self.scrnNo):
            self.interpScrns[i] = scipy.interpolate.RectBivariateSpline(
                                        numpy.arange(self.wholeScrnSize),
                                        numpy.arange(self.wholeScrnSize),
                                        self.wholeScrns[i])#, copy=True)
            self.xCoords[i] = numpy.arange(self.scrnSize).astype('float') + self.scrnPos[i][0]
            self.yCoords[i] = numpy.arange(self.scrnSize).astype('float') + self.scrnPos[i][1]


    def saveScrns(self, DIR):
        """
        Saves the currently loaded phase screens to file,
        saving the r0 value in the fits header (in units of pixels).

        Args:
            DIR (string): The directory to save the screens
        """

        for scrn in range(self.scrnNo):
            logger.info("Write Sreen {}....".format(scrn))
            hdu = fits.PrimaryHDU(self.wholeScrns[scrn])
            hdu.header["R0"] = self.wholeScrnR0 * self.pxlScale
            hdulist = fits.HDUList([hdu])
            hdulist.writeto(DIR+"/scrn{}.fits".format(scrn))
            hdulist.close()

            logger.info("Done!")


    def moveScrns(self):
        """
        Moves the phase screens one time-step, defined by the atmosphere object parameters.

        Returns:
            dict : a dictionary containing the new set of phase screens
        """

        # If random screens are required:
        if self.config.randomScrns:
            return self.randomScrns(subHarmonics=self.config.subHarmonics)

        # Other wise proceed with translating large phase screens
        scrns={}

        for i in self.wholeScrns:

            #Deals with what happens when the window on the screen
            #reaches the edge - rolls it round and starts again.
            #X direction
            if (self.scrnPos[i][0] + self.scrnSize) >= self.wholeScrnSize:
                logger.debug("pos > scrnSize: rolling phase screen X")
                self.wholeScrns[i] = numpy.roll(self.wholeScrns[i],
                                                int(-self.scrnPos[i][0]),axis=0)
                self.scrnPos[i][0] = 0
                #and update the coords...
                self.xCoords[i] = numpy.arange(self.scrnSize).astype('float')
                self.interpScrns[i] = scipy.interpolate.RectBivariateSpline(
                                            numpy.arange(self.wholeScrnSize),
                                            numpy.arange(self.wholeScrnSize),
                                            self.wholeScrns[i])

            if self.scrnPos[i][0] < 0:
                logger.debug("pos < 0: rolling phase screen X")

                self.wholeScrns[i] = numpy.roll(self.wholeScrns[i],
                                            int(self.wholeScrnSize-self.scrnPos[i][0]-self.scrnSize),axis=0)
                self.scrnPos[i][0] = self.wholeScrnSize-self.scrnSize
                self.xCoords[i] = numpy.arange(self.scrnSize).astype('float')+self.scrnPos[i][0]
                self.interpScrns[i] = scipy.interpolate.RectBivariateSpline(
                                            numpy.arange(self.wholeScrnSize),
                                            numpy.arange(self.wholeScrnSize),
                                            self.wholeScrns[i])
            #Y direction
            if (self.scrnPos[i][1] + self.scrnSize) >= self.wholeScrnSize:
                logger.debug("pos > scrnSize: rolling Phase Screen Y")
                self.wholeScrns[i] = numpy.roll(self.wholeScrns[i],
                                                int(-self.scrnPos[i][1]),axis=1)
                self.scrnPos[i][1] = 0
                self.yCoords[i] = numpy.arange(self.scrnSize).astype('float')
                self.interpScrns[i] = scipy.interpolate.RectBivariateSpline(
                                            numpy.arange(self.wholeScrnSize),
                                            numpy.arange(self.wholeScrnSize),
                                            self.wholeScrns[i])
            if self.scrnPos[i][1] < 0:
                logger.debug("pos < 0: rolling Phase Screen Y")

                self.wholeScrns[i] = numpy.roll(self.wholeScrns[i],
                    int(self.wholeScrnSize-self.scrnPos[i][1]-self.scrnSize),
                                                                axis=1)
                self.scrnPos[i][1] = self.wholeScrnSize-self.scrnSize
                self.yCoords[i] = numpy.arange(self.scrnSize).astype('float')+self.scrnPos[i][1]
                self.interpScrns[i] = scipy.interpolate.RectBivariateSpline(
                                            numpy.arange(self.wholeScrnSize),
                                            numpy.arange(self.wholeScrnSize),
                                            self.wholeScrns[i])


            scrns[i] = self.interpScrns[i](self.xCoords[i],self.yCoords[i])

            # Move window coordinates.
            self.scrnPos[i] = self.scrnPos[i] + self.windV[i]
            self.xCoords[i] += self.windV[i][0].astype('float')
            self.yCoords[i] += self.windV[i][1].astype('float')

            #remove piston from phase screens
            scrns[i] -= scrns[i].mean()

            # Calculate the r0 of each screen
            self.config.normScrnStrengths = (
                    self.config.scrnStrengths/
                        self.config.scrnStrengths[:self.scrnNo].sum())
            self.scrnStrengths = ( ((self.r0**(-5./3.))
                        *self.config.normScrnStrengths)**(-3./5.))
            # Finally, scale for r0 and turn to nm
            scrns[i] *= (self.scrnStrengths[i]/self.wholeScrnR0)**(-5./6.)
            scrns[i] *= (500/(2*numpy.pi))

        return scrns

    def randomScrns(self, subHarmonics=True, l0=0.01):
        """
        Generated random phase screens defined by the atmosphere
        object parameters.

        Returns:
            dict : a dictionary containing the new set of phase screens
        """
        scrns = {}
        args = []

        #If no MP pool, just make screen sequentialy.
        if self.mpPool == None:
            for i in xrange(self.scrnNo):
                if subHarmonics:
                    scrns[i] = ft_sh_phase_screen(
                            self.scrnStrengths[i], self.scrnSize,
                            (self.pxlScale**(-1.)), self.config.L0[i],
                            0.01)
                else:
                    scrns[i] = ft_phase_screen(
                            self.scrnStrengths[i], self.scrnSize,
                            (self.pxlScale**(-1.)), self.config.L0[i],
                            0.01)
                # convert to nm
                scrns[i] *= (500./(2*numpy.pi))

        #If there is a pool, use it
        else:
            if subHarmonics:
<<<<<<< HEAD
                for i in range(self.scrnNo):
                    args.append(
                            (ft_sh_phase_screen,  self.scrnStrengths[i],
                            self.scrnSize, (self.pxlScale**(-1.)),
                            self.atmosConfig.L0[i], l0))
=======
                scrns[i] = phasescreen.ft_sh_phase_screen(
                        self.scrnStrengths[i], self.scrnSize,
                        (self.pxlScale**(-1.)), self.config.L0[i], l0)
            else:
                scrns[i] = phasescreen.ft_phase_screen(
                        self.scrnStrengths[i], self.scrnSize,
                        (self.pxlScale**(-1.)), self.config.L0[i], l0)
>>>>>>> 36fcbfea

            else:
                for i in range(self.scrnNo):
                    args.append(
                            (ft_phase_screen,  self.scrnStrengths[i],
                            self.scrnSize, (self.pxlScale**(-1.)),
                            self.atmosConfig.L0[i], l0))

            # Do the calculation using the multi-process pool, put into dict
            s = self.mpPool.map(mpWrap, args)
            for i in range(self.scrnNo):
                scrns[i] = s[i]
                # convert to mn
                scrns[i] *= (500./(2*numpy.pi))

        return scrns


def pool_ft_sh_phase_screen(args):
    """
    A helper function for multi-processing of phase screen creation.
    """

    return phasescreen.ft_sh_phase_screen(*args)


def makePhaseScreens(
        nScrns, r0, N, pxlScale, L0, l0, returnScrns=True, DIR=None, SH=False):
    """
    Creates and saves a set of phase screens to be used by the simulation.

    Creates ``nScrns`` phase screens, with the required parameters, then saves
    them to the directory specified by ``DIR``. Each screen is given a FITS
    header with its value of r0, which will be scaled by on simulation when
    its loaded.

    Parameters:
        nScrns (int): The number of screens to make.
        r0 (float): r0 value of the phase screens in metres.
        N (int): Number of elements across each screen.
        pxlScale (float): Size of each element in metres.
        L0 (float): Outer scale of each screen.
        l0 (float): Inner scale of each screen.
        returnScrns (bool, optional): Whether to return a list of screens. True by default, but if screens are very large, False might be preferred so they aren't kept in memory if saving to disk.
        DIR (str, optional): The directory to save the screens.
        SH (bool, optional): If True, add sub-harmonics to screens for more
                accurate power spectra, though screens no-longer periodic.

    Returns:
        list: A list containing all the screens.
    """

    #Make directory if it doesnt exist already
    if DIR:
        if not os.path.isdir(DIR):
            os.makedirs(DIR)

    #An empty container to put our screens in
    if returnScrns:
        scrns = []

    #Now loop over and create all the screens (Currently with the same params)
    for i in range(nScrns):
        if SH:
            scrn = phasescreen.ft_sh_phase_screen(r0, N, pxlScale, L0, l0)
        else:
            scrn = phasescreen.ft_phase_screen(r0, N, pxlScale, L0, l0)

        if returnScrns:
            scrns.append(scrn)

        #If given a directory, save them too!
        if DIR!=None:
            hdu = fits.PrimaryHDU(scrn)
            hdu.header["R0"] = str(r0/pxlScale)
            hdu.writeto(DIR+"/scrn{}.fits".format(i))

    if returnScrns:
<<<<<<< HEAD
        return scrns


def ft_sh_phase_screen(r0, N, delta, L0, l0, FFT=None):
    '''
    Creates a random phase screen with Von Karmen statistics with added
    sub-harmonics to augment tip-tilt modes.
    (Schmidt 2010)

    Args:
        r0 (float): r0 parameter of scrn in metres
        N (int): Size of phase scrn in pxls
        delta (float): size in Metres of each pxl
        L0 (float): Size of outer-scale in metres
        l0 (float): inner scale in metres

    Returns:
        ndarray: numpy array representing phase screen
    '''
    R = random.SystemRandom(time.time())
    seed = int(R.random()*100000)
    numpy.random.seed(seed)

    D = N*delta
    # high-frequency screen from FFT method
    phs_hi = ft_phase_screen(r0, N, delta, L0, l0, FFT)

    # spatial grid [m]
    coords = numpy.arange(-N/2,N/2)*delta
    x, y = numpy.meshgrid(coords,coords)

    # initialize low-freq screen
    phs_lo = numpy.zeros(phs_hi.shape)

    # loop over frequency grids with spacing 1/(3^p*L)
    for p in xrange(1,4):
        # setup the PSD
        del_f = 1 / (3**p*D) #frequency grid spacing [1/m]
        fx = numpy.arange(-1,2) * del_f

        # frequency grid [1/m]
        fx, fy = numpy.meshgrid(fx,fx)
        f = numpy.sqrt(fx**2 +  fy**2) # polar grid

        fm = 5.92/l0/(2*numpy.pi) # inner scale frequency [1/m]
        f0 = 1./L0;

        # outer scale frequency [1/m]
        # modified von Karman atmospheric phase PSD
        PSD_phi = (0.023*r0**(-5./3)
                    * numpy.exp(-1*(f/fm)**2) / ((f**2 + f0**2)**(11./6)) )
        PSD_phi[1,1] = 0

        # random draws of Fourier coefficients
        cn = ( (numpy.random.normal(size=(3,3))
            + 1j*numpy.random.normal(size=(3,3)) )
                        * numpy.sqrt(PSD_phi)*del_f )
        SH = numpy.zeros((N,N),dtype="complex")
        # loop over frequencies on this grid
        for i in xrange(0,2):
            for j in xrange(0,2):

                SH += cn[i,j] * numpy.exp(1j*2*numpy.pi*(fx[i,j]*x+fy[i,j]*y))

        phs_lo = phs_lo + SH
        # accumulate subharmonics

    phs_lo = phs_lo.real - phs_lo.real.mean()

    phs = phs_lo+phs_hi

    return phs


def ift2(G, delta_f ,FFT=None):
    """
    Wrapper for inverse fourier transform

    Parameters:
        G: data to transform
        delta_f: pixel seperation
        FFT (FFT object, optional): An accelerated FFT object
    """

    N = G.shape[0]

    if FFT:
        g = AOFFT.ftShift2d( FFT( AOFFT.ftShift2d(G) ) ) * (N * delta_f)**2
    else:
        g = fft.ifftshift( fft.ifft2( fft.fftshift(G) ) ) * (N * delta_f)**2

    return g

def ft_phase_screen(r0, N, delta, L0, l0, FFT=None):
    '''
    Creates a random phase screen with Von Karmen statistics.
    (Schmidt 2010)

    Parameters:
        r0 (float): r0 parameter of scrn in metres
        N (int): Size of phase scrn in pxls
        delta (float): size in Metres of each pxl
        L0 (float): Size of outer-scale in metres
        l0 (float): inner scale in metres

    Returns:
        ndarray: numpy array representing phase screen
    '''
    delta = float(delta)
    r0 = float(r0)
    L0 = float(L0)
    l0 = float(l0)

    R = random.SystemRandom(time.time())
    seed = int(R.random()*100000)
    numpy.random.seed(seed)

    del_f = 1./(N*delta)

    fx = numpy.arange(-N/2.,N/2.) * del_f

    (fx,fy) = numpy.meshgrid(fx,fx)
    f = numpy.sqrt(fx**2 + fy**2)

    fm = 5.92/l0/(2*numpy.pi)
    f0 = 1./L0

    PSD_phi  = (0.023*r0**(-5./3.) * numpy.exp(-1*((f/fm)**2)) /
                ( ( (f**2) + (f0**2) )**(11./6) ) )

    PSD_phi[(N/2),(N/2)] = 0

    cn = ( (numpy.random.normal(size=(N,N)) + 1j* numpy.random.normal(size=(N,N)) )
                * numpy.sqrt(PSD_phi)*del_f )

    phs = ift2(cn,1, FFT).real

    return phs


def mpWrap(args):
    """
    A helper to run python MP pool functions

    Using the native python MP pool.map, it is not possible to pass multiple
    args. If all args are passed to this helper function as a tuple, with the
    function itself as the first item, it will run it with the unpacked args
    and return the result.

    Parameters:
        args (tuple): A tuple, with the first item the desired function and the rest the function args

    Returns:
        Whatever the function would have returned
    """

    func = args[0]
    args = args[1:]
    return func(*args)
=======
        return scrns
>>>>>>> 36fcbfea
<|MERGE_RESOLUTION|>--- conflicted
+++ resolved
@@ -368,12 +368,12 @@
         if self.mpPool == None:
             for i in xrange(self.scrnNo):
                 if subHarmonics:
-                    scrns[i] = ft_sh_phase_screen(
+                    scrns[i] = phasescreen.ft_sh_phase_screen(
                             self.scrnStrengths[i], self.scrnSize,
                             (self.pxlScale**(-1.)), self.config.L0[i],
                             0.01)
                 else:
-                    scrns[i] = ft_phase_screen(
+                    scrns[i] = phasescreen.ft_phase_screen(
                             self.scrnStrengths[i], self.scrnSize,
                             (self.pxlScale**(-1.)), self.config.L0[i],
                             0.01)
@@ -383,26 +383,16 @@
         #If there is a pool, use it
         else:
             if subHarmonics:
-<<<<<<< HEAD
                 for i in range(self.scrnNo):
                     args.append(
-                            (ft_sh_phase_screen,  self.scrnStrengths[i],
+                            (phasescreen.ft_sh_phase_screen,  self.scrnStrengths[i],
                             self.scrnSize, (self.pxlScale**(-1.)),
                             self.atmosConfig.L0[i], l0))
-=======
-                scrns[i] = phasescreen.ft_sh_phase_screen(
-                        self.scrnStrengths[i], self.scrnSize,
-                        (self.pxlScale**(-1.)), self.config.L0[i], l0)
-            else:
-                scrns[i] = phasescreen.ft_phase_screen(
-                        self.scrnStrengths[i], self.scrnSize,
-                        (self.pxlScale**(-1.)), self.config.L0[i], l0)
->>>>>>> 36fcbfea
 
             else:
                 for i in range(self.scrnNo):
                     args.append(
-                            (ft_phase_screen,  self.scrnStrengths[i],
+                            (phasescreen.ft_phase_screen,  self.scrnStrengths[i],
                             self.scrnSize, (self.pxlScale**(-1.)),
                             self.atmosConfig.L0[i], l0))
 
@@ -476,145 +466,7 @@
             hdu.writeto(DIR+"/scrn{}.fits".format(i))
 
     if returnScrns:
-<<<<<<< HEAD
         return scrns
-
-
-def ft_sh_phase_screen(r0, N, delta, L0, l0, FFT=None):
-    '''
-    Creates a random phase screen with Von Karmen statistics with added
-    sub-harmonics to augment tip-tilt modes.
-    (Schmidt 2010)
-
-    Args:
-        r0 (float): r0 parameter of scrn in metres
-        N (int): Size of phase scrn in pxls
-        delta (float): size in Metres of each pxl
-        L0 (float): Size of outer-scale in metres
-        l0 (float): inner scale in metres
-
-    Returns:
-        ndarray: numpy array representing phase screen
-    '''
-    R = random.SystemRandom(time.time())
-    seed = int(R.random()*100000)
-    numpy.random.seed(seed)
-
-    D = N*delta
-    # high-frequency screen from FFT method
-    phs_hi = ft_phase_screen(r0, N, delta, L0, l0, FFT)
-
-    # spatial grid [m]
-    coords = numpy.arange(-N/2,N/2)*delta
-    x, y = numpy.meshgrid(coords,coords)
-
-    # initialize low-freq screen
-    phs_lo = numpy.zeros(phs_hi.shape)
-
-    # loop over frequency grids with spacing 1/(3^p*L)
-    for p in xrange(1,4):
-        # setup the PSD
-        del_f = 1 / (3**p*D) #frequency grid spacing [1/m]
-        fx = numpy.arange(-1,2) * del_f
-
-        # frequency grid [1/m]
-        fx, fy = numpy.meshgrid(fx,fx)
-        f = numpy.sqrt(fx**2 +  fy**2) # polar grid
-
-        fm = 5.92/l0/(2*numpy.pi) # inner scale frequency [1/m]
-        f0 = 1./L0;
-
-        # outer scale frequency [1/m]
-        # modified von Karman atmospheric phase PSD
-        PSD_phi = (0.023*r0**(-5./3)
-                    * numpy.exp(-1*(f/fm)**2) / ((f**2 + f0**2)**(11./6)) )
-        PSD_phi[1,1] = 0
-
-        # random draws of Fourier coefficients
-        cn = ( (numpy.random.normal(size=(3,3))
-            + 1j*numpy.random.normal(size=(3,3)) )
-                        * numpy.sqrt(PSD_phi)*del_f )
-        SH = numpy.zeros((N,N),dtype="complex")
-        # loop over frequencies on this grid
-        for i in xrange(0,2):
-            for j in xrange(0,2):
-
-                SH += cn[i,j] * numpy.exp(1j*2*numpy.pi*(fx[i,j]*x+fy[i,j]*y))
-
-        phs_lo = phs_lo + SH
-        # accumulate subharmonics
-
-    phs_lo = phs_lo.real - phs_lo.real.mean()
-
-    phs = phs_lo+phs_hi
-
-    return phs
-
-
-def ift2(G, delta_f ,FFT=None):
-    """
-    Wrapper for inverse fourier transform
-
-    Parameters:
-        G: data to transform
-        delta_f: pixel seperation
-        FFT (FFT object, optional): An accelerated FFT object
-    """
-
-    N = G.shape[0]
-
-    if FFT:
-        g = AOFFT.ftShift2d( FFT( AOFFT.ftShift2d(G) ) ) * (N * delta_f)**2
-    else:
-        g = fft.ifftshift( fft.ifft2( fft.fftshift(G) ) ) * (N * delta_f)**2
-
-    return g
-
-def ft_phase_screen(r0, N, delta, L0, l0, FFT=None):
-    '''
-    Creates a random phase screen with Von Karmen statistics.
-    (Schmidt 2010)
-
-    Parameters:
-        r0 (float): r0 parameter of scrn in metres
-        N (int): Size of phase scrn in pxls
-        delta (float): size in Metres of each pxl
-        L0 (float): Size of outer-scale in metres
-        l0 (float): inner scale in metres
-
-    Returns:
-        ndarray: numpy array representing phase screen
-    '''
-    delta = float(delta)
-    r0 = float(r0)
-    L0 = float(L0)
-    l0 = float(l0)
-
-    R = random.SystemRandom(time.time())
-    seed = int(R.random()*100000)
-    numpy.random.seed(seed)
-
-    del_f = 1./(N*delta)
-
-    fx = numpy.arange(-N/2.,N/2.) * del_f
-
-    (fx,fy) = numpy.meshgrid(fx,fx)
-    f = numpy.sqrt(fx**2 + fy**2)
-
-    fm = 5.92/l0/(2*numpy.pi)
-    f0 = 1./L0
-
-    PSD_phi  = (0.023*r0**(-5./3.) * numpy.exp(-1*((f/fm)**2)) /
-                ( ( (f**2) + (f0**2) )**(11./6) ) )
-
-    PSD_phi[(N/2),(N/2)] = 0
-
-    cn = ( (numpy.random.normal(size=(N,N)) + 1j* numpy.random.normal(size=(N,N)) )
-                * numpy.sqrt(PSD_phi)*del_f )
-
-    phs = ift2(cn,1, FFT).real
-
-    return phs
 
 
 def mpWrap(args):
@@ -635,7 +487,4 @@
 
     func = args[0]
     args = args[1:]
-    return func(*args)
-=======
-        return scrns
->>>>>>> 36fcbfea
+    return func(*args)