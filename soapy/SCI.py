# Copyright Durham University and Andrew Reeves
# 2014

# This file is part of soapy.

#     soapy is free software: you can redistribute it and/or modify
#     it under the terms of the GNU General Public License as published by
#     the Free Software Foundation, either version 3 of the License, or
#     (at your option) any later version.

#     soapy is distributed in the hope that it will be useful,
#     but WITHOUT ANY WARRANTY; without even the implied warranty of
#     MERCHANTABILITY or FITNESS FOR A PARTICULAR PURPOSE.  See the
#     GNU General Public License for more details.

#     You should have received a copy of the GNU General Public License
#     along with soapy.  If not, see <http://www.gnu.org/licenses/>.

import numpy

from . import aoSimLib, AOFFT, logger


class scienceCam:

    def __init__(self, simConfig, telConfig, atmosConfig, sciConfig, mask):

        self.simConfig = simConfig
        self.telConfig = telConfig
        self.sciConfig = sciConfig
        self.atmosConfig = atmosConfig
        self.mask = mask

        self.FOVrad = self.sciConfig.FOV * numpy.pi / (180. * 3600)

        self.FOVPxlNo = numpy.round(
            self.telConfig.telDiam * self.FOVrad
            / self.sciConfig.wavelength)

        self.padFOVPxlNo = int(round(
            self.FOVPxlNo * float(self.simConfig.simSize)
            / self.simConfig.pupilSize)
        )
        if self.padFOVPxlNo % 2 != self.FOVPxlNo % 2:
            self.padFOVPxlNo += 1

        mask = self.mask[
            self.simConfig.simPad:-self.simConfig.simPad,
            self.simConfig.simPad:-self.simConfig.simPad
        ]
        self.scaledMask = numpy.round(aoSimLib.zoom(mask, self.FOVPxlNo)
                                      ).astype("float32")

        # Init FFT object
        self.FFTPadding = self.sciConfig.pxls * self.sciConfig.fftOversamp
        if self.FFTPadding < self.FOVPxlNo:
            while self.FFTPadding < self.FOVPxlNo:
                self.sciConfig.fftOversamp += 1
                self.FFTPadding\
                    = self.sciConfig.pxls * self.sciConfig.fftOversamp
            logger.info(
                "SCI FFT Padding less than FOV size... Setting oversampling to %d" % self.sciConfig.fftOversamp)

        self.FFT = AOFFT.FFT(inputSize=(self.FFTPadding, self.FFTPadding),
                             axes=(0, 1), mode="pyfftw", dtype="complex64",
                             fftw_FLAGS=(
                                 sciConfig.fftwFlag, "FFTW_DESTROY_INPUT"),
                             THREADS=sciConfig.fftwThreads)

        # Get phase scaling factor to get r0 in other wavelength
        phsWvl = 500e-9
        self.r0Scale = phsWvl / self.sciConfig.wavelength

        self.calcTiltCorrect()

        # Calculate ideal PSF for purposes of strehl calculation
        # self.FFT.inputData[:self.FOVPxlNo,:self.FOVPxlNo] \
        #                                    =(numpy.exp(1j*self.scaledMask)
        #                                            *self.scaledMask)
<<<<<<< HEAD
        #fp = abs(AOFFT.ftShift2d(self.FFT()))**2
        #binFp = aoSimLib.binImgs(fp, self.sciConfig.fftOversamp)
        self.residual = numpy.zeros((self.simConfig.simSize,)*2)
        self.phsBuffer = numpy.zeros((self.padFOVPxlNo,)*2)
=======
        # fp = abs(AOFFT.ftShift2d(self.FFT()))**2
        # binFp = aoSimLib.binImgs(fp, self.sciConfig.fftOversamp)
        self.residual = numpy.zeros((self.simConfig.simSize,) * 2)
>>>>>>> 74dcc2c7
        self.calcFocalPlane()
        self.bestPSF = self.focalPlane.copy()
        self.psfMax = self.bestPSF.max()
        self.longExpStrehl = 0
<<<<<<< HEAD
        self.instStrehl = 0 

        #Init a circular buffer for interpolation
        self.metaPupil = numpy.zeros((self.simConfig.simSize,)*2)


=======
        self.instStrehl = 0
>>>>>>> 74dcc2c7

    def calcTiltCorrect(self):
        """
        Calculates the required tilt to add to avoid  the PSF being centred
        on one pixel only
        """

        # Only required if pxl number is even
        if not self.sciConfig.pxls % 2:
            # Need to correct for half a pixel angle
            theta = float(self.FOVrad) / (2 * self.FFTPadding)

            # Find magnitude of tilt from this angle
            A = theta * self.telConfig.telDiam / \
                (2 * self.sciConfig.wavelength) * 2 * numpy.pi

            coords = numpy.linspace(-1, 1, self.FOVPxlNo)
            X, Y = numpy.meshgrid(coords, coords)
            self.tiltFix = -1 * A * (X + Y)
        else:
            self.tiltFix = numpy.zeros((self.FOVPxlNo,) * 2)

    def getMetaPupilPos(self, height):
        '''
        Finds the centre of a metapupil at a given height,
        when offset by a given angle in arcsecs
        Arguments:
            height (float): Height of the layer in metres

        Returns:
            ndarray: The position of the centre of the metapupil in metres
        '''

        # Convert positions into radians
        sciPos = numpy.array(
            self.sciConfig.position) * numpy.pi / (3600.0 * 180.0)

        # Position of centre of GS metapupil off axis at required height
        sciCent = numpy.tan(sciPos) * height

        return sciCent

    def getMetaPupilPhase(self, scrn, height):
        '''
        Returns the phase across a metaPupil at some height
        and angular offset in arcsec

        Parameters:
            scrn (ndarray): An array representing the phase screen
            height (float): Height of the phase screen

        Return:
            ndarray: The meta pupil at the specified height
        '''

        sciCent = self.getMetaPupilPos(height) * self.simConfig.pxlScale
        logger.debug("SciCent:({0},{1})".format(sciCent[0], sciCent[1]))
        scrnX, scrnY = scrn.shape

        x1 = scrnX / 2. + sciCent[0] - self.simConfig.simSize / 2.0
        x2 = scrnX / 2. + sciCent[0] + self.simConfig.simSize / 2.0
        y1 = scrnY / 2. + sciCent[1] - self.simConfig.simSize / 2.0
        y2 = scrnY / 2. + sciCent[1] + self.simConfig.simSize / 2.0

        logger.debug("Sci scrn Coords: ({0}:{1}, {2}:{3})".format(
            x1, x2, y1, y2))

        if x1 < 0 or x2 > scrnX or y1 < 0 or y2 > scrnY:
            raise ValueError(  "Sci Position seperation\
                                requires larger scrn size")

        if (x1.is_integer() and x2.is_integer()
<<<<<<< HEAD
               and y1.is_integer() and y2.is_integer()):
            #Old, simple integer based solution
            self.metaPupil= scrn[ x1:x2, y1:y2]
        else:
            xCoords = numpy.linspace(x1, x2-1, self.simConfig.simSize)
            yCoords = numpy.linspace(y1, y2-1, self.simConfig.simSize)
            #scrnCoords = numpy.arange(scrnX)
            #interpObj = interp2d(scrnCoords, scrnCoords, scrn, copy=False)
            #metaPupil = interpObj(yCoords, xCoords)
            aoSimLib.linterp2d_numba(
                    scrn, xCoords, yCoords, self.metaPupil,
                    threads = self.simConfig.procs)

=======
                and y1.is_integer() and y2.is_integer()):
            # Old, simple integer based solution
            metaPupil = scrn[x1:x2, y1:y2]
        else:
            # Dirty, temporary fix to interpolate between phase points
            xCoords = numpy.linspace(x1, x2 - 1, self.simConfig.simSize)
            yCoords = numpy.linspace(y1, y2 - 1, self.simConfig.simSize)
            scrnCoords = numpy.arange(scrnX)
            interpObj = interp2d(scrnCoords, scrnCoords, scrn, copy=False)
            metaPupil = flipud(rot90(interpObj(yCoords, xCoords)))
>>>>>>> 74dcc2c7

        return self.metaPupil

    def calcPupilPhase(self):
        '''
        Returns the total phase on a science Camera which is offset
        by a given angle
        '''
        totalPhase = numpy.zeros([self.simConfig.simSize] * 2)
        for i in self.scrns:
            phase = self.getMetaPupilPhase(
                self.scrns[i], self.atmosConfig.scrnHeights[i])

            totalPhase += phase

        self.phase = totalPhase

    def calcFocalPlane(self):
        '''
        Takes the calculated pupil phase, scales for the correct FOV, 
        and uses an FFT to transform to the focal plane.
        '''

<<<<<<< HEAD
        #Scaled the padded phase to the right size for the requried FOV
        aoSimLib.zoom_numba(
                self.residual, self.phsBuffer, self.simConfig.procs
                )
        self.phsBuffer*=self.r0Scale
    
        #phs = aoSimLib.zoom(self.residual, self.padFOVPxlNo) * self.r0Scale
         
        #Chop out the phase across the pupil before the fft
        coord = int(round((self.padFOVPxlNo-self.FOVPxlNo)/2.))
        phs = self.phsBuffer[coord:-coord, coord:-coord] 
=======
        # Scaled the padded phase to the right size for the requried FOV
        phs = aoSimLib.zoom(self.residual, self.padFOVPxlNo) * self.r0Scale
>>>>>>> 74dcc2c7

        # Chop out the phase across the pupil before the fft
        coord = int(round((self.padFOVPxlNo - self.FOVPxlNo) / 2.))
        phs = phs[coord:-coord, coord:-coord]

        eField = numpy.exp(1j * (phs + self.tiltFix)) * self.scaledMask

        self.FFT.inputData[:self.FOVPxlNo, :self.FOVPxlNo] = eField
        focalPlane = AOFFT.ftShift2d(self.FFT())

        focalPlane = aoSimLib.absSquare(focalPlane)

        self.focalPlane = aoSimLib.binImgs(
            focalPlane, self.sciConfig.fftOversamp)

    def frame(self, scrns, phaseCorrection=None):

        self.scrns = scrns
        self.calcPupilPhase()

        if numpy.any(phaseCorrection):
            self.residual = self.phase - (phaseCorrection)
        else:
            self.residual = self.phase

        self.calcFocalPlane()

        # Here so when viewing data, that outside of the pupil isn't visible.
        # self.residual*=self.mask

        self.instStrehl = self.focalPlane.max() / self.psfMax

        return self.focalPlane<|MERGE_RESOLUTION|>--- conflicted
+++ resolved
@@ -77,30 +77,20 @@
         # self.FFT.inputData[:self.FOVPxlNo,:self.FOVPxlNo] \
         #                                    =(numpy.exp(1j*self.scaledMask)
         #                                            *self.scaledMask)
-<<<<<<< HEAD
         #fp = abs(AOFFT.ftShift2d(self.FFT()))**2
         #binFp = aoSimLib.binImgs(fp, self.sciConfig.fftOversamp)
         self.residual = numpy.zeros((self.simConfig.simSize,)*2)
         self.phsBuffer = numpy.zeros((self.padFOVPxlNo,)*2)
-=======
-        # fp = abs(AOFFT.ftShift2d(self.FFT()))**2
-        # binFp = aoSimLib.binImgs(fp, self.sciConfig.fftOversamp)
-        self.residual = numpy.zeros((self.simConfig.simSize,) * 2)
->>>>>>> 74dcc2c7
+
+
         self.calcFocalPlane()
         self.bestPSF = self.focalPlane.copy()
         self.psfMax = self.bestPSF.max()
         self.longExpStrehl = 0
-<<<<<<< HEAD
         self.instStrehl = 0 
 
         #Init a circular buffer for interpolation
         self.metaPupil = numpy.zeros((self.simConfig.simSize,)*2)
-
-
-=======
-        self.instStrehl = 0
->>>>>>> 74dcc2c7
 
     def calcTiltCorrect(self):
         """
@@ -173,7 +163,6 @@
                                 requires larger scrn size")
 
         if (x1.is_integer() and x2.is_integer()
-<<<<<<< HEAD
                and y1.is_integer() and y2.is_integer()):
             #Old, simple integer based solution
             self.metaPupil= scrn[ x1:x2, y1:y2]
@@ -187,19 +176,6 @@
                     scrn, xCoords, yCoords, self.metaPupil,
                     threads = self.simConfig.procs)
 
-=======
-                and y1.is_integer() and y2.is_integer()):
-            # Old, simple integer based solution
-            metaPupil = scrn[x1:x2, y1:y2]
-        else:
-            # Dirty, temporary fix to interpolate between phase points
-            xCoords = numpy.linspace(x1, x2 - 1, self.simConfig.simSize)
-            yCoords = numpy.linspace(y1, y2 - 1, self.simConfig.simSize)
-            scrnCoords = numpy.arange(scrnX)
-            interpObj = interp2d(scrnCoords, scrnCoords, scrn, copy=False)
-            metaPupil = flipud(rot90(interpObj(yCoords, xCoords)))
->>>>>>> 74dcc2c7
-
         return self.metaPupil
 
     def calcPupilPhase(self):
@@ -222,7 +198,6 @@
         and uses an FFT to transform to the focal plane.
         '''
 
-<<<<<<< HEAD
         #Scaled the padded phase to the right size for the requried FOV
         aoSimLib.zoom_numba(
                 self.residual, self.phsBuffer, self.simConfig.procs
@@ -234,10 +209,6 @@
         #Chop out the phase across the pupil before the fft
         coord = int(round((self.padFOVPxlNo-self.FOVPxlNo)/2.))
         phs = self.phsBuffer[coord:-coord, coord:-coord] 
-=======
-        # Scaled the padded phase to the right size for the requried FOV
-        phs = aoSimLib.zoom(self.residual, self.padFOVPxlNo) * self.r0Scale
->>>>>>> 74dcc2c7
 
         # Chop out the phase across the pupil before the fft
         coord = int(round((self.padFOVPxlNo - self.FOVPxlNo) / 2.))
