--- conflicted
+++ resolved
@@ -20,13 +20,7 @@
 - ls
 - conda update --yes conda
 install:
-<<<<<<< HEAD
-
-- conda install --yes python=$TRAVIS_PYTHON_VERSION atlas numpy scipy nose astropy numba
-=======
-- conda install --yes python=$TRAVIS_PYTHON_VERSION numpy scipy nose astropy
-  numba
->>>>>>> 7a271ca7
+- conda install --yes python=$TRAVIS_PYTHON_VERSION numpy scipy nose astropy numba
 - python setup.py install
 - pip install pyfftw
 - pip install codecov
