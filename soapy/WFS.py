#Copyright Durham University and Andrew Reeves
#2014

# This file is part of soapy.

#     soapy is free software: you can redistribute it and/or modify
#     it under the terms of the GNU General Public License as published by
#     the Free Software Foundation, either version 3 of the License, or
#     (at your option) any later version.

#     soapy is distributed in the hope that it will be useful,
#     but WITHOUT ANY WARRANTY; without even the implied warranty of
#     MERCHANTABILITY or FITNESS FOR A PARTICULAR PURPOSE.  See the
#     GNU General Public License for more details.

#     You should have received a copy of the GNU General Public License
#     along with soapy.  If not, see <http://www.gnu.org/licenses/>.

"""
The Soapy WFS module.


This module contains a number of classes which simulate different adaptive optics wavefront sensor (WFS) types. All wavefront sensor classes can inherit from the base ``WFS`` class. The class provides the methods required to calculate phase over a WFS pointing in a given WFS direction and accounts for Laser Guide Star (LGS) geometry such as cone effect and elongation. This is  If only pupil images (or complex amplitudes) are required, then this class can be used stand-alone.

Example:

    Make configuration objects::

        from soapy import WFS, confParse

        config = confParse.Configurator("config_file.py")
        config.loadSimParams()

    Initialise the wave-front sensor::

        wfs = WFS.WFS(config.sim, config.wfss[0], config.atmos, config.lgss[0], mask)

    Set the WFS scrns (these should be made in advance, perhaps by the :py:mod:`soapy.atmosphere` module). Then run the WFS::

        wfs.scrns = phaseScrnList
        wfs.makePhase()

    Now you can view data from the WFS frame::

        frameEField = wfs.EField


A Shack-Hartmann WFS is also included in the module, this contains further methods to make the focal plane, then calculate the slopes to send to the reconstructor.

Example:
    Using the config objects from above...::

        shWfs = WFS.ShackHartmann(config.sim, config.wfss[0], config.atmos, config.lgss[0], mask)

    As we are using a full WFS with focal plane making methods, the WFS base classes ``frame`` method can be used to take a frame from the WFS::

        slopes = shWfs.frame(phaseScrnList)

    All the data from that WFS frame is available for inspection. For instance, to obtain the electric field across the WFS and the image seen by the WFS detector::

        EField = shWfs.EField
        wfsDetector = shWfs.wfsDetectorPlane


Adding new WFSs
^^^^^^^^^^^^^^^

New WFS classes should inherit the ``WFS`` class, then create methods which deal with creating the focal plane and making a measurement from it. To make use of the base-classes ``frame`` method, which will run the WFS entirely, the new class must contain the following methods::

    calcFocalPlane(self)
    makeDetectorPlane(self)
    calculateSlopes(self)

The Final ``calculateSlopes`` method must set ``self.slopes`` to be the measurements made by the WFS. If LGS elongation is to be used for the new WFS, create a ``detectorPlane``, which is added to for each LGS elongation propagation. Have a look at the code for the ``Shack-Hartmann`` and experimental ``Pyramid`` WFSs to get some ideas on how to do this.


:Author:
    Andrew Reeves
"""
import numpy
import numpy.random
from scipy.interpolate import interp2d
try:
    from astropy.io import fits
except ImportError:
    try:
        import pyfits as fits
    except ImportError:
        raise ImportError("PyAOS requires either pyfits or astropy")
import numba

from . import AOFFT, aoSimLib, LGS, logger
from .tools import centroiders
from .opticalPropagationLib import angularSpectrum

# xrange now just "range" in python3.
# Following code means fastest implementation used in 2 and 3
try:
    xrange
except NameError:
    xrange = range

# The data type of data arrays (complex and real respectively)
CDTYPE = numpy.complex64
DTYPE = numpy.float32


class WFS(object):
    ''' A  WFS class.

        This is a base class which contains methods to initialise the WFS,
        and calculate the phase across the WFSs input aperture, given the WFS
        guide star geometry.

        Parameters:
            simConfig (confObj): The simulation configuration object
            wfsConfig (confObj): The WFS configuration object
            atmosConfig (confObj): The atmosphere configuration object
            lgsConfig (confObj): The Laser Guide Star configuration
            mask (ndarray, optional): An array or size (simConfig.pupilSize, simConfig.pupilSize) which is 1 at the telescope aperture and 0 else-where.
    '''

    def __init__(
            self, simConfig, wfsConfig, atmosConfig, lgsConfig=None,
            mask=None):

        self.simConfig = simConfig
        self.wfsConfig = wfsConfig
        self.atmosConfig = atmosConfig
        self.lgsConfig = lgsConfig

        self.iMat = False

        # Set from knowledge of atmosphere module
        # self.phsWvl = 500e-9 #Notrequired as phase in nanometers now

        WFS.setMask(self, mask)

        self.calcInitParams()

        # If GS not at infinity, find meta-pupil radii for each layer
        if self.wfsConfig.GSHeight != 0:
            self.radii = self.findMetaPupilSize(self.wfsConfig.GSHeight)
        else:
            self.radii = None

        # Choose propagation method
        if wfsConfig.propagationMode == "physical":
            self.makePhase = self.makePhasePhysical
            self.physEField = numpy.zeros(
                (self.simConfig.pupilSize,)*2, dtype=CDTYPE)
        else:
            self.makePhase = self.makePhaseGeo

        # Init LGS, FFTs and allocate some data arrays
        self.initFFTs()
        if self.lgsConfig and self.wfsConfig.lgs:
            self.initLGS()
        self.allocDataArrays()

        self.calcTiltCorrect()
        self.getStatic()


    def setMask(self, mask):
        # If supplied use the mask
        if numpy.any(mask):
            self.mask = mask
        else:
            self.mask = aoSimLib.circle(
                    self.simConfig.pupilSize/2., self.simConfig.simSize,
                    )


############################################################
# Initialisation routines
    def calcInitParams(self):

        self.telDiam = self.simConfig.pupilSize/self.simConfig.pxlScale

        # Convert phase deviation to radians at wfs wavelength.
        # (in nm remember...)
        self.phs2Rad = 2*numpy.pi/(self.wfsConfig.wavelength * 10**9)

        # These are the coordinates of the sub-scrn to cut from the phase scrns
        # For each scrn height they will be edited per
        self.scrnCoords = numpy.arange(self.simConfig.scrnSize)

        # This is the size of the phase to cut out
        # Usually, it will be ``simSize``, but WFSs may require something different
        self.phaseSize = self.simConfig.simSize

    def initFFTs(self):
        pass

    def allocDataArrays(self):
        """
        Allocate the data arrays the WFS will require

        Determines and allocates the various arrays the WFS will require to
        avoid having to re-alloc memory during the running of the WFS and
        keep it fast. This includes arrays for phase
        and the E-Field across the WFS
        """

        self.wfsPhase = numpy.zeros([self.phaseSize]*2, dtype=DTYPE)
        self.EField = numpy.zeros([self.phaseSize]*2, dtype=CDTYPE)
        self.metaPupil = numpy.zeros([self.phaseSize,]*2, dtype=DTYPE)

    def initLGS(self):
        """
        Initialises tithe LGS objects for the WFS

        Creates and initialises the LGS objects if the WFS GS is a LGS. This
        included calculating the phases additions which are required if the
        LGS is elongated based on the depth of the elongation and the launch
        position. Note that if the GS is at infinity, elongation is not possible
        and a warning is logged.
        """

        # Choose the correct LGS object, either with physical or geometric
        # or geometric propagation.
        if self.lgsConfig.uplink:
            if  (self.lgsConfig.propagationMode=="phys" or
                    self.lgsConfig.propagationMode=="physical"):
                self.LGS = LGS.PhysicalLGS( self.simConfig, self.wfsConfig,
                                            self.lgsConfig, self.atmosConfig
                                            )
            else:
                self.LGS = LGS.GeometricLGS( self.simConfig, self.wfsConfig,
                                             self.lgsConfig, self.atmosConfig
                                             )

        else:
            self.LGS = None

        self.lgsLaunchPos = None
        self.elong = 0
        self.elongLayers = 0
        if self.wfsConfig.lgs:
            self.lgsLaunchPos = self.lgsConfig.launchPosition
            # LGS Elongation##############################
            if (self.wfsConfig.GSHeight!=0 and
                    self.lgsConfig.elongationDepth!=0):
                self.elong = self.lgsConfig.elongationDepth
                self.elongLayers = self.lgsConfig.elongationLayers

                # Get Heights of elong layers
                self.elongHeights = numpy.linspace(
                    self.wfsConfig.GSHeight-self.elong/2.,
                    self.wfsConfig.GSHeight+self.elong/2.,
                    self.elongLayers
                    )

                # Calculate the zernikes to add
                self.elongZs = aoSimLib.zernikeArray(
                            [2,3,4], self.simConfig.pupilSize)

                # Calculate the radii of the metapupii at for different elong
                # Layer heights
                # Also calculate the required phase addition for each layer
                self.elongRadii = {}
                self.elongPos = {}
                self.elongPhaseAdditions = numpy.zeros(
                    (self.elongLayers, self.phaseSize, self.phaseSize))
                for i in xrange(self.elongLayers):
                    self.elongRadii[i] = self.findMetaPupilSize(
                                                float(self.elongHeights[i]))
                    self.elongPhaseAdditions[i] = self.calcElongPhaseAddition(i)
                    self.elongPos[i] = self.calcElongPos(i)

            # If GS at infinity cant do elongation
            elif (self.wfsConfig.GSHeight==0 and
                    self.lgsConfig.elongationDepth!=0):
                logger.warning("Not able to implement LGS Elongation as GS at infinity")

    def calcTiltCorrect(self):
        pass

    def getStatic(self):
        self.staticData = None

    def findMetaPupilSize(self, GSHeight):
        '''
        Evaluates the sizes of the effective metePupils
        at each screen height if an GS of finite height is used.

        Parameters:
            GSHeight (float): The height of the GS in metres

        Returns:
            dict : A dictionary containing the radii of a meta-pupil at each screen height
        '''

        radii={}

        for i in xrange(self.atmosConfig.scrnNo):
            #Find radius of metaPupil geometrically (fraction of pupil at
            # Ground Layer)
            radius = (self.simConfig.pupilSize/2.) * (
                    1-(float(self.atmosConfig.scrnHeights[i])/GSHeight))
            radii[i]= radius

            #If scrn is above LGS, radius is 0
            if self.atmosConfig.scrnHeights[i]>=GSHeight:
                radii[i]=0

        return radii


    def calcElongPhaseAddition(self, elongLayer):
        """
        Calculates the phase required to emulate layers on an elongated source

        For each 'elongation layer' a phase addition is calculated which
        accounts for the difference in height from the nominal GS height where
        the WFS is focussed, and accounts for the tilt seen if the LGS is
        launched off-axis.

        Parameters:
            elongLayer (int): The number of the elongation layer

        Returns:
            ndarray: The phase addition required for that layer.
        """

        # Calculate the path difference between the central GS height and the
        # elongation "layer"
        # Define these to make it easier
        h = self.elongHeights[elongLayer]
        dh = h - self.wfsConfig.GSHeight
        H = self.lgsConfig.height
        d = numpy.array(self.lgsLaunchPos).astype('float32') * self.telDiam/2.
        D = self.telDiam
        theta = (d.astype("float")/H) - self.wfsConfig.GSPosition

        # for the focus terms....
        focalPathDiff = (2*numpy.pi/self.wfsConfig.wavelength) * ( (
            ( (self.telDiam/2.)**2 + (h**2) )**0.5\
          - ( (self.telDiam/2.)**2 + (H)**2 )**0.5 ) - dh )

        # For tilt terms.....
        tiltPathDiff = (2*numpy.pi/self.wfsConfig.wavelength) * (
            numpy.sqrt( (dh+H)**2. + ( (dh+H)*theta-d-D/2.)**2 )
            + numpy.sqrt( H**2 + (D/2. - d + H*theta)**2 )
            - numpy.sqrt( H**2 + (H*theta - d - D/2.)**2)
            - numpy.sqrt( (dh+H)**2 + (D/2. - d + (dh+H)*theta )**2 )    )


        phaseAddition = numpy.zeros(
                    (self.simConfig.pupilSize, self.simConfig.pupilSize))

        phaseAddition +=( (self.elongZs[2]/self.elongZs[2].max())
                             * focalPathDiff )
        # X,Y tilt
        phaseAddition += ( (self.elongZs[0]/self.elongZs[0].max())
                            *tiltPathDiff[0] )
        phaseAddition += ( (self.elongZs[1]/self.elongZs[1].max())
                            *tiltPathDiff[1])

        pad = ((self.simConfig.simPad,)*2, (self.simConfig.simPad,)*2)
        phaseAddition = numpy.pad(phaseAddition, pad, mode="constant")

        phaseAddition = aoSimLib.zoom(phaseAddition, self.phaseSize)

        return phaseAddition

    def calcElongPos(self, elongLayer):
        """
        Calculates the difference in GS position for each elongation layer
        only makes a difference if LGS launched off-axis

        Parameters:
            elongLayer (int): which elongation layer

        Returns:
            float: The effect position of that layer GS
        """

        h = self.elongHeights[elongLayer]       #height of elonglayer
        dh = h-self.wfsConfig.GSHeight          #delta height from GS Height
        H = self.wfsConfig.GSHeight               #Height of GS

        #Position of launch in m
        xl = numpy.array(self.lgsLaunchPos) * self.telDiam/2.

        #GS Pos in radians
        GSPos=numpy.array(self.wfsConfig.GSPosition)*numpy.pi/(3600.0*180.0)

        #difference in angular Pos for that height layer in rads
        theta_n = GSPos - ((dh*xl)/ (H*(H+dh)))

        return theta_n

#############################################################

#############################################################
# Phase stacking routines for a WFS frame
    @numba.jit
    def getMetaPupilPos(self, height, GSPos=None):
        '''
        Finds the centre of a metapupil at a given height,
        when offset by a given angle in arsecs, in metres from the ()

        Arguments:
            height (float): Height of the layer in metres
            GSPos (tuple, optional):  The angular position of the GS in radians.
                                    If not set, will use the WFS position

        Returns:
            ndarray: The position of the centre of the metapupil in metres
        '''
        # if no GSPos given, use system pos and convert into radians
        if not numpy.any(GSPos):
            GSPos = (   numpy.array(self.wfsConfig.GSPosition)
                        *numpy.pi/(3600.0*180.0) )

        # Position of centre of GS metapupil off axis at required height
        GSCent = (numpy.tan(GSPos) * height)

        return GSCent
    @numba.jit
    def getMetaPupilPhase(  self, scrn, height, radius=None, simSize=None,
                            GSPos=None):
        '''
        Returns the phase across a metaPupil at some height and angular
        offset in arcsec. Interpolates phase to size of the pupil if cone
        effect is required

        Parameters:
            scrn (ndarray): An array representing the phase screen
            height (float): Height of the phase screen
            radius (float, optional): Radius of the meta-pupil. If not set, will use system pupil size.
            simSize (ndarray, optional): Size of screen to return. If not set, will use system pupil size.
            GSPos (tuple, optional): Angular position of guide star. If not set will use system position.

        Return:
            ndarray: The meta pupil at the specified height
        '''

        # If no size of metapupil given, use system pupil size
        if not simSize:
            simSize = self.simConfig.simSize

        # If the radius is 0, then 0 phase is returned
        if radius==0:
            return numpy.zeros((simSize, simSize))


        GSCent = self.getMetaPupilPos(height, GSPos) * self.simConfig.pxlScale

        logger.debug("GSCent {}".format(GSCent))
        scrnX, scrnY = scrn.shape

        # If the GS is not at infinity, take into account cone effect
        if self.wfsConfig.GSHeight!=0:
            fact = float(2*radius)/self.simConfig.pupilSize
        else:
            fact=1

        x1 = scrnX/2. + GSCent[0] - fact*simSize/2.0
        x2 = scrnX/2. + GSCent[0] + fact*simSize/2.0
        y1 = scrnY/2. + GSCent[1] - fact*simSize/2.0
        y2 = scrnY/2. + GSCent[1] + fact*simSize/2.0

        logger.debug("WFS Scrn Coords - ({0}:{1}, {2}:{3})".format(
                x1,x2,y1,y2))

        if ( x1 < 0 or x2 > scrnX or y1 < 0 or y2 > scrnY):
            raise ValueError(
                    "GS separation requires larger screen size. \nheight: {3}, GSCent: {0}, scrnSize: {1}, simSize: {2}".format(
                            GSCent, scrn.shape, simSize, height) )

        # Must interpolate. -1 as linspace goes to number
        xCoords = numpy.linspace(x1, x2-1, self.phaseSize)
        yCoords = numpy.linspace(y1, y2-1, self.phaseSize)
<<<<<<< HEAD
=======
        # print(xCoords)
        # print(yCoords)
        interpObj = interp2d(
                self.scrnCoords, self.scrnCoords, scrn, copy=False)
        metaPupil = interpObj(xCoords, yCoords)
>>>>>>> 194d41c4

        aoSimLib.linterp2d_numba(
                    scrn, xCoords, yCoords, self.metaPupil,
                    threads = self.simConfig.procs)

        return self.metaPupil

    @numba.jit
    def makePhaseGeo(self, radii=None, GSPos=None):
        '''
        Creates the total phase on a wavefront sensor which
        is offset by a given angle

        Parameters
            radii (dict, optional): Radii of each meta pupil of each screen height in pixels. If not given uses pupil radius.
            GSPos (dict, optional): Position of GS in pixels. If not given uses GS position
        '''

        for i in self.scrns:
            logger.debug("Layer: {}".format(i))
            if radii:
                phase = self.getMetaPupilPhase(
                            self.scrns[i], self.atmosConfig.scrnHeights[i],
                            radius=radii[i], GSPos=GSPos)
            else:
                phase = self.getMetaPupilPhase(
                            self.scrns[i], self.atmosConfig.scrnHeights[i],
                            GSPos=GSPos)

            self.wfsPhase += phase

        self.EField[:] = numpy.exp(1j*self.wfsPhase)


    def makePhasePhysical(self, radii=None, GSPos=None):
        '''
        Finds total WFS complex amplitude by propagating light down
        phase scrns

        Parameters
            radii (dict, optional): Radii of each meta pupil of each screen height in pixels. If not given uses pupil radius.
            GSPos (dict, optional): Position of GS in pixels. If not given uses GS position.
        '''

        scrnNo = len(self.scrns)-1  #Number of layers (0 indexed)
        ht = self.atmosConfig.scrnHeights[scrnNo] #Height of highest layer
        delta = (self.simConfig.pxlScale)**-1. #Grid spacing for propagation

        #Get initial Phase for highest scrn and turn to efield
        if radii:
            phase1 = self.getMetaPupilPhase(
                        self.scrns[scrnNo], ht, radius=radii[scrnNo],
                        GSPos=GSPos)
                        #pupilSize=2*self.simConfig.pupilSize, GSPos=GSPos )
        else:
            phase1 = self.getMetaPupilPhase(self.scrns[scrnNo], ht,
                        GSPos=GSPos)
                        #pupilSize=2*self.simConfig.pupilSize, GSPos=GSPos)

        self.EField[:] = numpy.exp(1j*phase1)
        #Loop through remaining scrns in reverse order - update ht accordingly
        for i in range(scrnNo)[::-1]:
            #Get propagation distance for this layer
            z = ht - self.atmosConfig.scrnHeights[i]
            ht -= z
            #Do ASP for last layer to next
            self.EField[:] = angularSpectrum(
                        self.EField, self.wfsConfig.wavelength,
                        delta, delta, z )

            # Get phase for this layer
            if radii:
                phase = self.getMetaPupilPhase(
                            self.scrns[i], self.atmosConfig.scrnHeights[i],
                            radius=radii[i], GSPos=GSPos)
            else:
                phase = self.getMetaPupilPhase(
                            self.scrns[i], self.atmosConfig.scrnHeights[i],
                            GSPos=GSPos)

            #Add add phase from this layer
            self.EField *= numpy.exp(1j*phase)

        #If not already at ground, propagate the rest of the way.
        if self.atmosConfig.scrnHeights[0]!=0:
            self.EField[:] = angularSpectrum(
                    self.EField, self.wfsConfig.wavelength,
                    delta, delta, ht
                    )
######################################################

    def zeroPhaseData(self):
        self.EField[:] = 0
        self.wfsPhase[:] = 0


    def frame(self, scrns, correction=None, read=True, iMatFrame=False):
        '''
        Runs one WFS frame

        Runs a single frame of the WFS with a given set of phase screens and
        some optional correction. If elongation is set, will run the phase
        calculating and focal plane making methods multiple times for a few
        different heights of LGS, then sum these onto a ``wfsDetectorPlane``.

        Parameters:
            scrns (list): A list or dict containing the phase screens
            correction (ndarray, optional): The correction term to take from the phase screens before the WFS is run.
            read (bool, optional): Should the WFS be read out? if False, then WFS image is calculated but slopes not calculated. defaults to True.
            iMatFrame (bool, optional): If True, will assume an interaction matrix is being measured. Turns off some AO loop features before running

        Returns:
            ndarray: WFS Measurements
        '''

       #If iMatFrame, turn off unwanted effects
        if iMatFrame:
            self.iMat = True
            removeTT = self.wfsConfig.removeTT
            self.wfsConfig.removeTT = False
            if self.wfsConfig.lgs:
                elong = self.elong
            self.elong = 0
            photonNoise = self.wfsConfig.photonNoise
            self.wfsConfig.photonNoise = False
            eReadNoise = self.wfsConfig.eReadNoise
            self.wfsConfig.eReadNoise = 0


        # If scrns is not dict or list, assume array and put in list
        t = type(scrns)
        if t!=dict and t!=list:
            scrns = [scrns]

        self.zeroData(detector=read, inter=False)

        self.scrns = {}
        # Scale phase to WFS wvl
        for i in xrange(len(scrns)):
            self.scrns[i] = scrns[i].copy()*self.phs2Rad
        # If there is correction, scale that too
        if numpy.any(correction):
            correction = correction.copy()*self.phs2Rad

        # If LGS elongation simulated
        #################################
        if self.wfsConfig.lgs and self.elong!=0:
            for i in xrange(self.elongLayers):
                self.zeroPhaseData()

                self.makePhase(self.elongRadii[i], self.elongPos[i])
                self.uncorrectedPhase = self.wfsPhase.copy()/self.phs2Rad
                self.EField *= numpy.exp(1j*self.elongPhaseAdditions[i])
                if numpy.any(correction):
                    self.EField *= numpy.exp(-1j*correction)
                self.calcFocalPlane(self.lgsConfig.naProfile[i])
        ##################################

        # If no elongation
        #################################
        else:
            # If imat frame, dont want to make it off-axis
            if iMatFrame:
                try:
                    iMatPhase = aoSimLib.zoom(
                            self.scrns[0], self.phaseSize, order=1)
                    self.wfsPhase[:] = iMatPhase
                    self.EField[:] = numpy.exp(1j*iMatPhase)
                except ValueError:
                    import traceback
                    traceback.print_exc()
                    raise ValueError("If iMat Frame, scrn must be ``simSize``")
            else:
                self.makePhase(self.radii)

            # Apply DM correction
            # (first make copy of uncorrected Phase for plotting)
            self.uncorrectedPhase = self.wfsPhase.copy()/self.phs2Rad
            if numpy.any(correction):
                if correction.shape!=(self.phaseSize, self.phaseSize):
                    correction = aoSimLib.zoom(
                        correction, self.phaseSize, order=1)
                self.wfsPhase -= correction
                self.EField *= numpy.exp(-1j*correction)
            self.calcFocalPlane()
        ##################################

        if read:
            self.makeDetectorPlane()
            self.calculateSlopes()
            self.zeroData(detector=False)

        #Turn back on stuff disabled for iMat
        if iMatFrame:
            self.iMat=False
            self.wfsConfig.removeTT = removeTT
            if self.wfsConfig.lgs:
                self.elong = elong
            self.wfsConfig.photonNoise = photonNoise
            self.wfsConfig.eReadNoise = eReadNoise

        # Check that slopes aint `nan`s. Set to 0 if so
        if numpy.any(numpy.isnan(self.slopes)):
            self.slopes[numpy.isnan(self.slopes)] = 0

        return self.slopes

    def addPhotonNoise(self):
        """
        Add photon noise to ``wfsDetectorPlane`` using ``numpy.random.poisson``
        """
        self.wfsDetectorPlane = numpy.random.poisson(
                self.wfsDetectorPlane).astype(DTYPE)


    def addReadNoise(self):
        """
        Adds read noise to ``wfsDetectorPlane using ``numpy.random.normal``.
        This generates a normal (guassian) distribution of random numbers to
        add to the detector. Any CCD bias is assumed to have been removed, so
        the distribution is centred around 0. The width of the distribution
        is determined by the value `eReadNoise` set in the WFS configuration.
        """
        self.wfsDetectorPlane += numpy.random.normal(
                0, self.wfsConfig.eReadNoise, self.wfsDetectorPlane.shape
                )


    def calcFocalPlane(self):
        pass

    def makeDetectorPlane(self):
        pass

    def LGSUplink(self):
        pass

    def calculateSlopes(self):
        self.slopes = self.EField.copy()

    def zeroData(self, detector=True, inter=True):
        self.zeroPhaseData()

#   _____ _   _
#  /  ___| | | |
#  \ `--.| |_| |
#   `--. \  _  |
#  /\__/ / | | |
#  \____/\_| |_/
class ShackHartmann(WFS):
    """Class to simulate a Shack-Hartmann WFS"""

    def calcInitParams(self):
        """
        Calculate some parameters to be used during initialisation
        """
        super(ShackHartmann, self).calcInitParams()

        self.subapFOVrad = self.wfsConfig.subapFOV * numpy.pi / (180. * 3600)
        self.subapDiam = self.telDiam/self.wfsConfig.nxSubaps

        # spacing between subaps in pupil Plane (size "pupilSize")
        self.PPSpacing = float(self.simConfig.pupilSize)/self.wfsConfig.nxSubaps

        # Spacing on the "FOV Plane" - the number of elements required
        # for the correct subap FOV (from way FFT "phase" to "image" works)
        self.subapFOVSpacing = numpy.round(self.subapDiam
                                * self.subapFOVrad/ self.wfsConfig.wavelength)

        # make twice as big to double subap FOV
        if self.wfsConfig.subapFieldStop==True:
            self.SUBAP_OVERSIZE = 1
        else:
            self.SUBAP_OVERSIZE = 2

        self.detectorPxls = self.wfsConfig.pxlsPerSubap*self.wfsConfig.nxSubaps
        self.subapFOVSpacing *= self.SUBAP_OVERSIZE
        self.wfsConfig.pxlsPerSubap2 = (self.SUBAP_OVERSIZE
                                            *self.wfsConfig.pxlsPerSubap)

        self.scaledEFieldSize =int(round(
                self.wfsConfig.nxSubaps*self.subapFOVSpacing*
                (float(self.simConfig.simSize)/self.simConfig.pupilSize)
                ))
        self.phaseSize = self.scaledEFieldSize

        # Calculate the subaps which are actually seen behind the pupil mask
        self.findActiveSubaps()

        # For correlation centroider, open reference image.
        self.referenceImage = self.wfsConfig.referenceImage


    def findActiveSubaps(self):
        '''
        Finds the subapertures which are not empty space
        determined if mean of subap coords of the mask is above threshold.

        '''

        mask = self.mask[
                self.simConfig.simPad : -self.simConfig.simPad,
                self.simConfig.simPad : -self.simConfig.simPad
                ]
        self.subapCoords, self.subapFillFactor = aoSimLib.findActiveSubaps(
                self.wfsConfig.nxSubaps, mask,
                self.wfsConfig.subapThreshold, returnFill=True)

        self.activeSubaps = self.subapCoords.shape[0]
        self.detectorSubapCoords = numpy.round(
                self.subapCoords*(
                        self.detectorPxls/float(self.simConfig.pupilSize) ) )

        self.setMask(self.mask)

    def setMask(self, mask):
        super(ShackHartmann, self).setMask(mask)

        # Find the mask to apply to the scaled EField
        self.scaledMask = numpy.round(aoSimLib.zoom(
                    self.mask, self.scaledEFieldSize))

        p = self.simConfig.simPad
        self.subapFillFactor = aoSimLib.computeFillFactor(
                self.mask[p:-p, p:-p],
                self.subapCoords,
                round(float(self.simConfig.pupilSize)/self.wfsConfig.nxSubaps)
                )


    def initFFTs(self):
        """
        Initialise the FFT Objects required for running the WFS

        Initialised various FFT objects which are used through the WFS,
        these include FFTs to calculate focal planes, and to convolve LGS
        PSFs with the focal planes
        """

        #Calculate the FFT padding to use
        self.subapFFTPadding = self.wfsConfig.pxlsPerSubap2 * self.wfsConfig.fftOversamp
        if self.subapFFTPadding < self.subapFOVSpacing:
            while self.subapFFTPadding<self.subapFOVSpacing:
                self.wfsConfig.fftOversamp+=1
                self.subapFFTPadding\
                        =self.wfsConfig.pxlsPerSubap2*self.wfsConfig.fftOversamp

            logger.warning("requested WFS FFT Padding less than FOV size... Setting oversampling to: %d"%self.wfsConfig.fftOversamp)

        #Init the FFT to the focal plane
        self.FFT = AOFFT.FFT(
                inputSize=(
                self.activeSubaps, self.subapFFTPadding, self.subapFFTPadding),
                axes=(-2,-1), mode="pyfftw",dtype=CDTYPE,
                THREADS=self.wfsConfig.fftwThreads,
                fftw_FLAGS=(self.wfsConfig.fftwFlag,"FFTW_DESTROY_INPUT"))

        #If LGS uplink, init FFTs to conovolve LGS PSF and WFS PSF(s)
        #This works even if no lgsConfig.uplink as ``and`` short circuits
        if self.lgsConfig and self.lgsConfig.uplink:
            self.iFFT = AOFFT.FFT(
                    inputSize = (self.activeSubaps,
                                        self.subapFFTPadding,
                                        self.subapFFTPadding),
                    axes=(-2,-1), mode="pyfftw",dtype=CDTYPE,
                    THREADS=self.wfsConfig.fftwThreads,
                    fftw_FLAGS=(self.wfsConfig.fftwFlag,"FFTW_DESTROY_INPUT")
                    )

            self.lgs_iFFT = AOFFT.FFT(
                    inputSize = (self.subapFFTPadding,
                                self.subapFFTPadding),
                    axes=(0,1), mode="pyfftw",dtype=CDTYPE,
                    THREADS=self.wfsConfig.fftwThreads,
                    fftw_FLAGS=(self.wfsConfig.fftwFlag,"FFTW_DESTROY_INPUT")
                    )

    def allocDataArrays(self):
        """
        Allocate the data arrays the WFS will require

        Determines and allocates the various arrays the WFS will require to
        avoid having to re-alloc memory during the running of the WFS and
        keep it fast.
        """

        super(ShackHartmann,self).allocDataArrays()

        self.subapArrays=numpy.zeros((self.activeSubaps,
                                      self.subapFOVSpacing,
                                      self.subapFOVSpacing),
                                     dtype=CDTYPE)
        self.binnedFPSubapArrays = numpy.zeros( (self.activeSubaps,
                                                self.wfsConfig.pxlsPerSubap2,
                                                self.wfsConfig.pxlsPerSubap2),
                                                dtype=DTYPE)
        self.FPSubapArrays = numpy.zeros((self.activeSubaps,
                                          self.subapFFTPadding,
                                          self.subapFFTPadding),dtype=DTYPE)

        self.wfsDetectorPlane = numpy.zeros( (  self.detectorPxls,
                                                self.detectorPxls   ),
                                                dtype = DTYPE )
        #Array used when centroiding subaps
        self.centSubapArrays = numpy.zeros( (self.activeSubaps,
              self.wfsConfig.pxlsPerSubap, self.wfsConfig.pxlsPerSubap) )

        self.slopes = numpy.zeros( 2*self.activeSubaps )

        self.scaledEField = numpy.zeros((self.scaledEFieldSize,)*2, dtype=CDTYPE)

    def initLGS(self):
        super(ShackHartmann, self).initLGS()
        #Tell the LGS a bit about the WFS
        #(TODO-get rid of this and put into LGS object init)
        if self.LGS:
            self.LGS.setWFSParams(
                    self.SUBAP_OVERSIZE*self.subapFOVrad,
                    self.wfsConfig.fftOversamp, self.subapFFTPadding)

    def calcTiltCorrect(self):
        """
        Calculates the required tilt to add to avoid the PSF being centred on
        only 1 pixel
        """
        if not self.wfsConfig.pxlsPerSubap%2:
            # If pxlsPerSubap is even
            # Angle we need to correct for half a pixel
            theta = self.SUBAP_OVERSIZE*self.subapFOVrad/ (
                    2*self.subapFFTPadding)

            # Magnitude of tilt required to get that angle
            A = theta * self.subapDiam/(2*self.wfsConfig.wavelength)*2*numpy.pi

            # Create tilt arrays and apply magnitude
            coords = numpy.linspace(-1, 1, self.subapFOVSpacing)
            X,Y = numpy.meshgrid(coords,coords)

            self.tiltFix = -1 * A * (X+Y)

        else:
            self.tiltFix = numpy.zeros((self.subapFOVSpacing,)*2)

    def getStatic(self):
        """
        Computes the static measurements, i.e., slopes with flat wavefront
        """

        self.staticData = None

        #Make flat wavefront, and run through WFS in iMat mode to turn off features
        phs = numpy.zeros([self.simConfig.simSize]*2).astype(DTYPE)
        self.staticData = self.frame(
                phs, iMatFrame=True).copy().reshape(2,self.activeSubaps)
#######################################################################


    def zeroData(self, detector=True, inter=True):
        """
        Sets data structures in WFS to zero.

        Parameters:
            detector (bool, optional): Zero the detector? default:True
            inter (bool, optional): Zero intermediate arrays? default: True
        """

        self.zeroPhaseData()

        if inter:
            self.FPSubapArrays[:] = 0

        if detector:
            self.wfsDetectorPlane[:] = 0

    @numba.jit
    def calcFocalPlane(self, intensity=1):
        '''
        Calculates the wfs focal plane, given the phase across the WFS
<<<<<<< HEAD
 
        Parameters:
            intensity (float): The relative intensity to multiply the focal plane by.
        '''
        # Scale phase (EField) to correct size for FOV (plus a bit with padding)
        # self.scaledEField = aoSimLib.zoom(
        #       self.EField, self.scaledEFieldSize)*self.scaledMask
        # aoSimLib.zoom_numba(
        #         self.EField, self.scaledEField, threads = self.simConfig.procs)
        # self.scaledEField*=self.scaledMask

=======

        Parameters:
            intensity (float): The relative intensity of this frame, is used when multiple WFS frames taken for extended sources.
        '''

        # Apply the scaled pupil mask
        self.EField *= self.scaledMask
>>>>>>> 194d41c4
        # Now cut out only the eField across the pupilSize
        coord = round(int(((self.scaledEFieldSize/2.)
                - (self.wfsConfig.nxSubaps*self.subapFOVSpacing)/2.)))
        self.cropEField = self.EField[coord:-coord, coord:-coord]

        # create an array of individual subap EFields
        for i in xrange(self.activeSubaps):
            x,y = numpy.round(self.subapCoords[i] *
                                     self.subapFOVSpacing/self.PPSpacing)
            self.subapArrays[i] = self.cropEField[
                                    int(x):
                                    int(x+self.subapFOVSpacing) ,
                                    int(y):
                                    int(y+self.subapFOVSpacing)]

        # do the fft to all subaps at the same time
        # and convert into intensity
        self.FFT.inputData[:] = 0
        self.FFT.inputData[:,:int(round(self.subapFOVSpacing)),
                             :int(round(self.subapFOVSpacing))] \
                = self.subapArrays*numpy.exp(1j*(self.tiltFix))

        if intensity==1:
            self.FPSubapArrays += aoSimLib.absSquare(
                    AOFFT.ftShift2d(self.FFT()))
        else:
            self.FPSubapArrays += intensity*aoSimLib.absSquare(
                    AOFFT.ftShift2d(self.FFT()))

    @numba.jit
    def makeDetectorPlane(self):
        '''
        Scales and bins intensity data onto the detector with a given number of
        pixels.

        If required, will first convolve final PSF with LGS PSF, then bin
        PSF down to detector size. Finally puts back into ``wfsFocalPlane``
        array in correct order.
        '''

        # If required, convolve with LGS PSF
        if self.wfsConfig.lgs and self.LGS and self.lgsConfig.uplink and self.iMat!=True:
            self.LGSUplink()


        # bins back down to correct size and then
        # fits them back in to a focal plane array
        self.binnedFPSubapArrays[:] = aoSimLib.binImgs(self.FPSubapArrays,
                                            self.wfsConfig.fftOversamp)

        # In case of empty sub-aps, will get NaNs
        self.binnedFPSubapArrays[numpy.isnan(self.binnedFPSubapArrays)] = 0

        # Scale each sub-ap flux by sub-aperture fill-factor
        self.binnedFPSubapArrays\
                = (self.binnedFPSubapArrays.T * self.subapFillFactor).T

        for i in xrange(self.activeSubaps):
            x,y=self.detectorSubapCoords[i]

            #Set default position to put arrays into (SUBAP_OVERSIZE FOV)
            x1 = int(round(
                    x+self.wfsConfig.pxlsPerSubap/2.
                    -self.wfsConfig.pxlsPerSubap2/2.))
            x2 = int(round(
                    x+self.wfsConfig.pxlsPerSubap/2.
                    +self.wfsConfig.pxlsPerSubap2/2.))
            y1 = int(round(
                    y+self.wfsConfig.pxlsPerSubap/2.
                    -self.wfsConfig.pxlsPerSubap2/2.))
            y2 = int(round(
                    y+self.wfsConfig.pxlsPerSubap/2.
                    +self.wfsConfig.pxlsPerSubap2/2.))

            #Set defualt size of input array (i.e. all of it)
            x1_fp = int(0)
            x2_fp = int(round(self.wfsConfig.pxlsPerSubap2))
            y1_fp = int(0)
            y2_fp = int(round(self.wfsConfig.pxlsPerSubap2))

            # If at the edge of the field, may only fit a fraction in
            if x == 0:
                x1 = 0
                x1_fp = int(round(
                        self.wfsConfig.pxlsPerSubap2/2.
                        -self.wfsConfig.pxlsPerSubap/2.))

            elif x == (self.detectorPxls-self.wfsConfig.pxlsPerSubap):
                x2 = int(round(self.detectorPxls))
                x2_fp = int(round(
                        self.wfsConfig.pxlsPerSubap2/2.
                        +self.wfsConfig.pxlsPerSubap/2.))

            if y == 0:
                y1 = 0
                y1_fp = int(round(
                        self.wfsConfig.pxlsPerSubap2/2.
                        -self.wfsConfig.pxlsPerSubap/2.))

            elif y == (self.detectorPxls-self.wfsConfig.pxlsPerSubap):
                y2 = int(self.detectorPxls)
                y2_fp = int(round(
                        self.wfsConfig.pxlsPerSubap2/2.
                        +self.wfsConfig.pxlsPerSubap/2.))

            self.wfsDetectorPlane[x1:x2, y1:y2] += (
                    self.binnedFPSubapArrays[i, x1_fp:x2_fp, y1_fp:y2_fp])

        # Scale data for correct number of photons
        self.wfsDetectorPlane /= self.wfsDetectorPlane.sum()
        self.wfsDetectorPlane *= aoSimLib.photonsPerMag(
                self.wfsConfig.GSMag, self.mask, self.simConfig.pxlScale**(-1),
                self.wfsConfig.wvlBandWidth, self.wfsConfig.exposureTime
                ) * self.wfsConfig.throughput

        if self.wfsConfig.photonNoise:
            self.addPhotonNoise()

        if self.wfsConfig.eReadNoise!=0:
            self.addReadNoise()

    def LGSUplink(self):
        '''
        A method to deal with convolving the LGS PSF
        with the subap focal plane.
        '''

        self.LGS.LGSPSF(self.scrns)

        self.lgs_iFFT.inputData[:] = self.LGS.PSF
        self.iFFTLGSPSF = self.lgs_iFFT()

        self.iFFT.inputData[:] = self.FPSubapArrays
        self.iFFTFPSubapsArray = self.iFFT()

        # Do convolution
        self.iFFTFPSubapsArray *= self.iFFTLGSPSF

        # back to Focal Plane.
        self.FFT.inputData[:] = self.iFFTFPSubapsArray
        self.FPSubapArrays[:] = AOFFT.ftShift2d(self.FFT()).real

    @numba.jit
    def calculateSlopes(self):
        '''
        Calculates are returns the measured WFS slopes

        Chopes the ``wfsDetectorPlane`` into a vector of sub-apertures,
        which are then fed into the chosen centroider. Any static offsets
        are subtracted, if requested the average tip-tilt can be removed,
        and finally, some noise can be added.

        Returns
            ndarray: 1-D vector of WFS centroids
        '''

        # Sort out FP into subaps
        for i in xrange(self.activeSubaps):
            x, y = self.detectorSubapCoords[i]
            x = int(x)
            y = int(y)

            self.centSubapArrays[i] = self.wfsDetectorPlane[
                    x:x+self.wfsConfig.pxlsPerSubap,
                    y:y+self.wfsConfig.pxlsPerSubap ].astype(DTYPE)

        #Eval the specified centroider, have to give all possible args
        #in case they're required.

        slopes = eval("centroiders."+self.wfsConfig.centMethod)(
                self.centSubapArrays,
                threshold=self.wfsConfig.centThreshold,
                ref=self.referenceImage
                     )


        # shift slopes relative to subap centre and remove static offsets
        slopes -= self.wfsConfig.pxlsPerSubap/2.0

        if numpy.any(self.staticData):
            slopes -= self.staticData

        self.slopes[:] = slopes.reshape(self.activeSubaps*2)

        if self.wfsConfig.removeTT == True:
            self.slopes[:self.activeSubaps] -= self.slopes[:self.activeSubaps].mean()
            self.slopes[self.activeSubaps:] -= self.slopes[self.activeSubaps:].mean()

        if self.wfsConfig.angleEquivNoise and not self.iMat:
            pxlEquivNoise = (
                    self.wfsConfig.angleEquivNoise *
                    float(self.wfsConfig.pxlsPerSubap)
<<<<<<< HEAD
                    /self.wfsConfig.subapFOV)
            self.slopes += numpy.random.normal( 
=======
                    /self.wfsConfig.subapFOV )
            self.slopes += numpy.random.normal(
>>>>>>> 194d41c4
                    0, pxlEquivNoise, 2*self.activeSubaps)

        return self.slopes

    @property
    def referenceImage(self):
        """
        A reference image to be used by a correlation centroider.
        """
        return self._referenceImage

    @referenceImage.setter
    def referenceImage(self, referenceImage):

        if referenceImage is not None:
            # If given value is a string, assume a filename of fits file
            if isinstance(referenceImage, str):
                print('Its a string!')
                referenceImage = fits.getdata(referenceImage)

            # Shape of expected ref values
            refShape = (
                    self.activeSubaps, self.wfsConfig.pxlsPerSubap,
                    self.wfsConfig.pxlsPerSubap)
            self._referenceImage = numpy.zeros(refShape)

            # if its an array of sub-aps, no work needed
            if referenceImage.shape == refShape:
                self._referenceImage = referenceImage


            # If its the size of a sub-ap, set all subaps to that value
            elif referenceImage.shape == (self.wfsConfig.pxlsPerSubap,)*2:
                # Make a placeholder for the reference image
                self._referenceImage = numpy.zeros(
                        (self.activeSubaps, self.wfsConfig.pxlsPerSubap,
                        self.wfsConfig.pxlsPerSubap))
                self._referenceImage[:] = referenceImage

            # If its the size of the detector, assume its a tiled array of sub-aps
            elif referenceImage.shape == (self.detectorPxls,)*2:

                for i, (x, y) in enumerate(self.detectorSubapCoords):
                    self._referenceImage[i] = referenceImage[
                            x:x+self.wfsConfig.pxlsPerSubap,
                            y:y+self.wfsConfig.pxlsPerSubap]

        else:
            self._referenceImage = None


class Gradient(WFS):

    def calcInitParams(self):
        super(Gradient, self).calcInitParams()
        self.subapSpacing = self.simConfig.pupilSize/self.wfsConfig.nxSubaps
        self.findActiveSubaps()

        # Normalise gradient measurement to 1 radian
        self.subapDiam = self.telDiam/self.wfsConfig.nxSubaps

        amp = 2.6e-8 * self.subapDiam/self.wfsConfig.wavelength
        # NEEDS FIXED - USEFUL FOR ONE SCENARIO (apr)

        # Arrays to be used for gradient calculation
        coord = numpy.linspace(-amp, amp, self.subapSpacing)
        self.xGrad, self.yGrad = numpy.meshgrid(coord, coord)


    def findActiveSubaps(self):
        '''
        Finds the subapertures which are not empty space
        determined if mean of subap coords of the mask is above threshold.
        '''
        pupilMask = self.mask[
                self.simConfig.simPad : -self.simConfig.simPad,
                self.simConfig.simPad : -self.simConfig.simPad
                ]
        self.subapCoords, self.subapFillFactor = aoSimLib.findActiveSubaps(
                self.wfsConfig.nxSubaps, pupilMask,
                self.wfsConfig.subapThreshold, returnFill=True)

        self.activeSubaps = self.subapCoords.shape[0]

    def allocDataArrays(self):
        """
        Allocate the data arrays the WFS will require

        Determines and allocates the various arrays the WFS will require to
        avoid having to re-alloc memory during the running of the WFS and
        keep it fast.
        """

        super(Gradient, self).allocDataArrays()

        self.subapArrays=numpy.zeros(
                (self.activeSubaps, self.subapSpacing, self.subapSpacing),
                dtype=DTYPE)

        self.slopes = numpy.zeros(2 * self.activeSubaps)



    def calcFocalPlane(self, intensity=1):
        '''
        Calculates the wfs focal plane, given the phase across the WFS. For this WFS, chops the pupil phase up into sub-apertures.

        Parameters:
            intensity (float): The relative intensity of this frame, is used when multiple WFS frames taken for extended sources.
        '''

        # Apply the scaled pupil mask
        self.wfsPhase *= self.mask

        # Now cut out only the phase across the pupilSize
        coord = self.simConfig.simPad
        self.pupilPhase = self.wfsPhase[coord:-coord, coord:-coord]

        #create an array of individual subap phase
        for i, (x,y) in enumerate(self.subapCoords):
            self.subapArrays[i] = self.pupilPhase[
                    x: x+self.subapSpacing, y: y+self.subapSpacing]


    def makeDetectorPlane(self):
        '''
        Creates a 'detector' image suitable
        '''
        self.wfsDetectorPlane = numpy.zeros((self.wfsConfig.nxSubaps,)*2)

        coords = (self.subapCoords/self.subapSpacing).astype('int')
        self.wfsDetectorPlane[coords[:,0], coords[:,1]] = self.subapArrays.mean((1,2))

    def calculateSlopes(self):
        '''
        Calculates WFS slopes from wfsFocalPlane

        Returns:
            ndarray: array of all WFS measurements
        '''
        # Remove all piston from the sub-apertures
        # self.subapArrays = (self.subapArrays.T-self.subapArrays.mean((1,2))).T

        # Integrate with tilt/tip to get slope measurements
        for i, subap in enumerate(self.subapArrays):
            subap -= subap.mean()
            self.slopes[i] = (subap * self.xGrad).sum()
            self.slopes[i+self.activeSubaps] = (subap * self.yGrad).sum()

        # self.slopes[:self.activeSubaps] = self.xSlopes
        # self.slopes[self.activeSubaps:] = self.ySlopes

        # Remove tip-tilt if required
        if self.wfsConfig.removeTT == True:
            self.slopes[:self.activeSubaps] -= self.slopes[:self.activeSubaps].mean()
            self.slopes[self.activeSubaps:] -= self.slopes[self.activeSubaps:].mean()

        # Add 'angle equivalent noise' if asked for
        if self.wfsConfig.angleEquivNoise and not self.iMat:
            pxlEquivNoise = (
                    self.wfsConfig.angleEquivNoise *
                    float(self.wfsConfig.pxlsPerSubap)
                    /self.wfsConfig.subapFOV )
            self.slopes += numpy.random.normal( 0, pxlEquivNoise,
                                                2*self.activeSubaps)

        return self.slopes
#  ______                          _     _
#  | ___ \                        (_)   | |
#  | |_/ /   _ _ __ __ _ _ __ ___  _  __| |
#  |  __/ | | | '__/ _` | '_ ` _ \| |/ _` |
#  | |  | |_| | | | (_| | | | | | | | (_| |
#  \_|   \__, |_|  \__,_|_| |_| |_|_|\__,_|
#         __/ |
#        |___/

class Pyramid(WFS):
    """
    *Experimental* Pyramid WFS.

    This is an early prototype for a Pyramid WFS. Currently, its at a very early stage. It doesn't oscillate, so performance aint too good at the minute.

    To use, set the wfs parameter ``type'' to ``Pyramid'' type is a list of length number of wfs.
    """
    # oversampling for the first FFT from EField to focus (4 seems ok...)
    FOV_OVERSAMP = 4

    def calcInitParams(self):
        super(Pyramid, self).calcInitParams()
        self.FOVrad = self.wfsConfig.subapFOV * numpy.pi / (180. * 3600)

        self.FOVPxlNo = numpy.round(self.telDiam *
                                    self.FOVrad/self.wfsConfig.wavelength)

        self.detectorPxls = 2*self.wfsConfig.pxlsPerSubap
        self.scaledMask = aoSimLib.zoom(self.mask, self.FOVPxlNo)

        self.activeSubaps = self.wfsConfig.pxlsPerSubap**2

        while (self.wfsConfig.pxlsPerSubap*self.wfsConfig.fftOversamp
                    < self.FOVPxlNo):
            self.wfsConfig.fftOversamp += 1

    def initFFTs(self):

        self.FFT = AOFFT.FFT(   [self.FOV_OVERSAMP*self.FOVPxlNo,]*2,
                                axes=(0,1), mode="pyfftw",
                                fftw_FLAGS=("FFTW_DESTROY_INPUT",
                                            self.wfsConfig.fftwFlag),
                                THREADS=self.wfsConfig.fftwThreads
                                )

        self.iFFTPadding = self.FOV_OVERSAMP*(self.wfsConfig.fftOversamp*
                                            self.wfsConfig.pxlsPerSubap)
        self.iFFT = AOFFT.FFT(
                    [4, self.iFFTPadding, self.iFFTPadding],
                    axes=(1,2), mode="pyfftw",
                    THREADS = self.wfsConfig.fftwThreads,
                    fftw_FLAGS=("FFTW_DESTROY_INPUT", self.wfsConfig.fftwFlag),
                    direction="BACKWARD"
                    )

    def allocDataArrays(self):

        super(Pyramid, self).allocDataArrays()
        # Allocate arrays
        # Find sizes of detector planes

        self.paddedDetectorPxls = (2*self.wfsConfig.pxlsPerSubap
                                    *self.wfsConfig.fftOversamp)
        self.paddedDetectorPlane = numpy.zeros([self.paddedDetectorPxls]*2,
                                                dtype=DTYPE)

        self.focalPlane = numpy.zeros( [self.FOV_OVERSAMP*self.FOVPxlNo,]*2,
                                        dtype=CDTYPE)

        self.quads = numpy.zeros(
                    (4,self.focalPlane.shape[0]/2.,self.focalPlane.shape[1]/2.),
                    dtype=CDTYPE)

        self.wfsDetectorPlane = numpy.zeros([self.detectorPxls]*2,
                                            dtype=DTYPE)

        self.slopes = numpy.zeros(2*self.activeSubaps)

    def zeroData(self, detector=True, inter=True):
        """
        Sets data structures in WFS to zero.

        Parameters:
            detector (bool, optional): Zero the detector? default:True
            inter (bool, optional): Zero intermediate arrays? default:True
        """

        self.zeroPhaseData()

        if inter:
            self.paddedDetectorPlane[:] = 0

        if detector:
            self.wfsDetectorPlane[:] = 0

    def calcFocalPlane(self):
        '''
        takes the calculated pupil phase, and uses FFT
        to transform to the focal plane, and scales for correct FOV.
        '''
        # Apply tilt fix and scale EField for correct FOV
        self.pupilEField = self.EField[
                self.simConfig.simPad:-self.simConfig.simPad,
                self.simConfig.simPad:-self.simConfig.simPad
                ]
        self.pupilEField *= numpy.exp(1j*self.tiltFix)
        self.scaledEField = aoSimLib.zoom(
                self.pupilEField, self.FOVPxlNo)*self.scaledMask

        # Go to the focus
        self.FFT.inputData[:] = 0
        self.FFT.inputData[ :self.FOVPxlNo,
                            :self.FOVPxlNo ] = self.scaledEField
        self.focalPlane[:] = AOFFT.ftShift2d( self.FFT() )

        #Cut focus into 4
        shapeX, shapeY = self.focalPlane.shape
        n=0
        for x in xrange(2):
            for y in xrange(2):
                self.quads[n] = self.focalPlane[x*shapeX/2 : (x+1)*shapeX/2,
                                                y*shapeX/2 : (y+1)*shapeX/2]
                n+=1

        #Propogate each quadrant back to the pupil plane
        self.iFFT.inputData[:] = 0
        self.iFFT.inputData[:,
                            :0.5*self.FOV_OVERSAMP*self.FOVPxlNo,
                            :0.5*self.FOV_OVERSAMP*self.FOVPxlNo] = self.quads
        self.pupilImages = aoSimLib.absSquare(AOFFT.ftShift2d(self.iFFT()))

        size = self.paddedDetectorPxls/2
        pSize = self.iFFTPadding/2.


        #add this onto the padded detector array
        for x in range(2):
            for y in range(2):
                self.paddedDetectorPlane[
                        x*size:(x+1)*size,
                        y*size:(y+1)*size] += self.pupilImages[
                                                2*x+y,
                                                pSize:pSize+size,
                                                pSize:pSize+size]

    def makeDetectorPlane(self):

        #Bin down to requried pixels
        self.wfsDetectorPlane[:] += aoSimLib.binImgs(
                        self.paddedDetectorPlane,
                        self.wfsConfig.fftOversamp
                        )

    def calculateSlopes(self):

        xDiff = (self.wfsDetectorPlane[ :self.wfsConfig.pxlsPerSubap,:]-
                    self.wfsDetectorPlane[  self.wfsConfig.pxlsPerSubap:,:])
        xSlopes = (xDiff[:,:self.wfsConfig.pxlsPerSubap]
                    +xDiff[:,self.wfsConfig.pxlsPerSubap:])

        yDiff = (self.wfsDetectorPlane[:, :self.wfsConfig.pxlsPerSubap]-
                    self.wfsDetectorPlane[:, self.wfsConfig.pxlsPerSubap:])
        ySlopes = (yDiff[:self.wfsConfig.pxlsPerSubap, :]
                    +yDiff[self.wfsConfig.pxlsPerSubap:, :])


        self.slopes[:] = numpy.append(xSlopes.flatten(), ySlopes.flatten())

    #Tilt optimisation
    ################################
    def calcTiltCorrect(self):
        """
        Calculates the required tilt to add to avoid the PSF being centred on
        only 1 pixel
        """
        if not self.wfsConfig.pxlsPerSubap%2:
            #Angle we need to correct
            theta = self.FOVrad/ (2*self.FOV_OVERSAMP*self.FOVPxlNo)

            A = theta*self.telDiam/(2*self.wfsConfig.wavelength)*2*numpy.pi

            coords = numpy.linspace(-1,1,self.simConfig.pupilSize)
            X,Y = numpy.meshgrid(coords,coords)

            self.tiltFix = -1*A*(X+Y)

        else:
            self.tiltFix = numpy.zeros((self.simConfig.pupilSize,)*2)<|MERGE_RESOLUTION|>--- conflicted
+++ resolved
@@ -474,18 +474,10 @@
         # Must interpolate. -1 as linspace goes to number
         xCoords = numpy.linspace(x1, x2-1, self.phaseSize)
         yCoords = numpy.linspace(y1, y2-1, self.phaseSize)
-<<<<<<< HEAD
-=======
-        # print(xCoords)
-        # print(yCoords)
-        interpObj = interp2d(
-                self.scrnCoords, self.scrnCoords, scrn, copy=False)
-        metaPupil = interpObj(xCoords, yCoords)
->>>>>>> 194d41c4
 
         aoSimLib.linterp2d_numba(
                     scrn, xCoords, yCoords, self.metaPupil,
-                    threads = self.simConfig.procs)
+                    threads=self.simConfig.procs)
 
         return self.metaPupil
 
@@ -960,19 +952,6 @@
     def calcFocalPlane(self, intensity=1):
         '''
         Calculates the wfs focal plane, given the phase across the WFS
-<<<<<<< HEAD
- 
-        Parameters:
-            intensity (float): The relative intensity to multiply the focal plane by.
-        '''
-        # Scale phase (EField) to correct size for FOV (plus a bit with padding)
-        # self.scaledEField = aoSimLib.zoom(
-        #       self.EField, self.scaledEFieldSize)*self.scaledMask
-        # aoSimLib.zoom_numba(
-        #         self.EField, self.scaledEField, threads = self.simConfig.procs)
-        # self.scaledEField*=self.scaledMask
-
-=======
 
         Parameters:
             intensity (float): The relative intensity of this frame, is used when multiple WFS frames taken for extended sources.
@@ -980,7 +959,7 @@
 
         # Apply the scaled pupil mask
         self.EField *= self.scaledMask
->>>>>>> 194d41c4
+
         # Now cut out only the eField across the pupilSize
         coord = round(int(((self.scaledEFieldSize/2.)
                 - (self.wfsConfig.nxSubaps*self.subapFOVSpacing)/2.)))
@@ -1173,13 +1152,8 @@
             pxlEquivNoise = (
                     self.wfsConfig.angleEquivNoise *
                     float(self.wfsConfig.pxlsPerSubap)
-<<<<<<< HEAD
                     /self.wfsConfig.subapFOV)
-            self.slopes += numpy.random.normal( 
-=======
-                    /self.wfsConfig.subapFOV )
             self.slopes += numpy.random.normal(
->>>>>>> 194d41c4
                     0, pxlEquivNoise, 2*self.activeSubaps)
 
         return self.slopes
