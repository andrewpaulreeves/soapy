#Copyright Durham University and Andrew Reeves
#2014

# This file is part of soapy.

#     soapy is free software: you can redistribute it and/or modify
#     it under the terms of the GNU General Public License as published by
#     the Free Software Foundation, either version 3 of the License, or
#     (at your option) any later version.

#     soapy is distributed in the hope that it will be useful,
#     but WITHOUT ANY WARRANTY; without even the implied warranty of
#     MERCHANTABILITY or FITNESS FOR A PARTICULAR PURPOSE.  See the
#     GNU General Public License for more details.

#     You should have received a copy of the GNU General Public License
#     along with soapy.  If not, see <http://www.gnu.org/licenses/>.

"""
The Soapy WFS module.


This module contains a number of classes which simulate different adaptive optics wavefront sensor (WFS) types. All wavefront sensor classes can inherit from the base ``WFS`` class. The class provides the methods required to calculate phase over a WFS pointing in a given WFS direction and accounts for Laser Guide Star (LGS) geometry such as cone effect and elongation. This is  If only pupil images (or complex amplitudes) are required, then this class can be used stand-alone.

Example:

    Make configuration objects::

        from soapy import WFS, confParse

        config = confParse.Configurator("config_file.py")
        config.loadSimParams()

    Initialise the wave-front sensor::

        wfs = WFS.WFS(config.sim, config.wfss[0], config.atmos, config.lgss[0], mask)

    Set the WFS scrns (these should be made in advance, perhaps by the :py:mod:`soapy.atmosphere` module). Then run the WFS::

        wfs.scrns = phaseScrnList
        wfs.makePhase()

    Now you can view data from the WFS frame::

        frameEField = wfs.EField


A Shack-Hartmann WFS is also included in the module, this contains further methods to make the focal plane, then calculate the slopes to send to the reconstructor.

Example:
    Using the config objects from above...::

        shWfs = WFS.ShackHartmann(config.sim, config.wfss[0], config.atmos, config.lgss[0], mask)

    As we are using a full WFS with focal plane making methods, the WFS base classes ``frame`` method can be used to take a frame from the WFS::

        slopes = shWfs.frame(phaseScrnList)

    All the data from that WFS frame is available for inspection. For instance, to obtain the electric field across the WFS and the image seen by the WFS detector::

        EField = shWfs.EField
        wfsDetector = shWfs.wfsDetectorPlane


Adding new WFSs
^^^^^^^^^^^^^^^

New WFS classes should inherit the ``WFS`` class, then create methods which deal with creating the focal plane and making a measurement from it. To make use of the base-classes ``frame`` method, which will run the WFS entirely, the new class must contain the following methods::

    calcFocalPlane(self)
    makeDetectorPlane(self)
    calculateSlopes(self)

The Final ``calculateSlopes`` method must set ``self.slopes`` to be the measurements made by the WFS. If LGS elongation is to be used for the new WFS, create a ``detectorPlane``, which is added to for each LGS elongation propagation. Have a look at the code for the ``Shack-Hartmann`` and experimental ``Pyramid`` WFSs to get some ideas on how to do this.


:Author:
    Andrew Reeves
"""
import numpy
import numpy.random
from scipy.interpolate import interp2d
try:
    from astropy.io import fits
except ImportError:
    try:
        import pyfits as fits
    except ImportError:
        raise ImportError("PyAOS requires either pyfits or astropy")
import numba

from . import AOFFT, aoSimLib, LGS, logger
from .tools import centroiders
from .opticalPropagationLib import angularSpectrum

# xrange now just "range" in python3.
# Following code means fastest implementation used in 2 and 3
try:
    xrange
except NameError:
    xrange = range

# The data type of data arrays (complex and real respectively)
CDTYPE = numpy.complex64
DTYPE = numpy.float32


class WFS(object):
    ''' A  WFS class.

        This is a base class which contains methods to initialise the WFS,
        and calculate the phase across the WFSs input aperture, given the WFS
        guide star geometry.

        Parameters:
            simConfig (confObj): The simulation configuration object
            wfsConfig (confObj): The WFS configuration object
            atmosConfig (confObj): The atmosphere configuration object
            lgsConfig (confObj): The Laser Guide Star configuration
            mask (ndarray, optional): An array or size (simConfig.pupilSize, simConfig.pupilSize) which is 1 at the telescope aperture and 0 else-where.
    '''

    def __init__(
            self, simConfig, wfsConfig, atmosConfig, lgsConfig=None,
            mask=None):

        self.simConfig = simConfig
        self.wfsConfig = wfsConfig
        self.atmosConfig = atmosConfig
        self.lgsConfig = lgsConfig

        # If supplied use the mask
        if numpy.any(mask):
            self.mask = mask
        else:
            self.mask = aoSimLib.circle(
                    self.simConfig.pupilSize/2., self.simConfig.simSize,
                    )

        self.iMat = False

        # Set from knowledge of atmosphere module
        # self.phsWvl = 500e-9 #Notrequired as phase in nanometers now

        self.calcInitParams()

        # If GS not at infinity, find meta-pupil radii for each layer
        if self.wfsConfig.GSHeight != 0:
            self.radii = self.findMetaPupilSize(self.wfsConfig.GSHeight)
        else:
            self.radii = None

        # Choose propagation method
        if wfsConfig.propagationMode == "physical":
            self.makePhase = self.makePhasePhysical
            self.physEField = numpy.zeros(
                (self.simConfig.pupilSize,)*2, dtype=CDTYPE)
        else:
            self.makePhase = self.makePhaseGeo

        # Init LGS, FFTs and allocate some data arrays
        self.initFFTs()
        if self.lgsConfig and self.wfsConfig.lgs:
            self.initLGS()
        self.allocDataArrays()

        self.calcTiltCorrect()
        self.getStatic()

############################################################
# Initialisation routines
    def calcInitParams(self):

        self.telDiam = self.simConfig.pupilSize/self.simConfig.pxlScale

        # Convert phase deviation to radians at wfs wavelength.
        # (in nm remember...)
        self.phs2Rad = 2*numpy.pi/(self.wfsConfig.wavelength * 10**9)

        # These are the coordinates of the sub-scrn to cut from the phase scrns
        # For each scrn height they will be edited per
        self.scrnCoords = numpy.arange(self.simConfig.scrnSize)

        # This is the size of the phase to cut out
        # Usually, it will be ``simSize``, but WFSs may require something different
        self.phaseSize = self.simConfig.simSize

    def initFFTs(self):
        pass

    def allocDataArrays(self):
        """
        Allocate the data arrays the WFS will require

        Determines and allocates the various arrays the WFS will require to
        avoid having to re-alloc memory during the running of the WFS and
        keep it fast. This includes arrays for phase
        and the E-Field across the WFS
        """

<<<<<<< HEAD
        self.wfsPhase = numpy.zeros([self.simConfig.simSize]*2, dtype=DTYPE)
        self.EField = numpy.zeros([self.simConfig.simSize]*2, dtype=CDTYPE)
        self.metaPupil = numpy.zeros(
                (self.simConfig.simSize, self.simConfig.simSize))
=======
        self.wfsPhase = numpy.zeros([self.phaseSize]*2, dtype=DTYPE)
        self.EField = numpy.zeros([self.phaseSize]*2, dtype=CDTYPE)
>>>>>>> bc360b05

    def initLGS(self):
        """
        Initialises tithe LGS objects for the WFS

        Creates and initialises the LGS objects if the WFS GS is a LGS. This
        included calculating the phases additions which are required if the
        LGS is elongated based on the depth of the elongation and the launch
        position. Note that if the GS is at infinity, elongation is not possible
        and a warning is logged.
        """

        # Choose the correct LGS object, either with physical or geometric
        # or geometric propagation.
        if self.lgsConfig.uplink:
            if  (self.lgsConfig.propagationMode=="phys" or
                    self.lgsConfig.propagationMode=="physical"):
                self.LGS = LGS.PhysicalLGS( self.simConfig, self.wfsConfig,
                                            self.lgsConfig, self.atmosConfig
                                            )
            else:
                self.LGS = LGS.GeometricLGS( self.simConfig, self.wfsConfig,
                                             self.lgsConfig, self.atmosConfig
                                             )

        else:
            self.LGS = None

        self.lgsLaunchPos = None
        self.elong = 0
        self.elongLayers = 0
        if self.wfsConfig.lgs:
            self.lgsLaunchPos = self.lgsConfig.launchPosition
            # LGS Elongation##############################
            if (self.wfsConfig.GSHeight!=0 and
                    self.lgsConfig.elongationDepth!=0):
                self.elong = self.lgsConfig.elongationDepth
                self.elongLayers = self.lgsConfig.elongationLayers

                # Get Heights of elong layers
                self.elongHeights = numpy.linspace(
                    self.wfsConfig.GSHeight-self.elong/2.,
                    self.wfsConfig.GSHeight+self.elong/2.,
                    self.elongLayers
                    )

                # Calculate the zernikes to add
                self.elongZs = aoSimLib.zernikeArray([2,3,4], self.simConfig.pupilSize)

                # Calculate the radii of the metapupii at for different elong
                # Layer heights
                # Also calculate the required phase addition for each layer
                self.elongRadii = {}
                self.elongPos = {}
                self.elongPhaseAdditions = numpy.zeros(
                    (self.elongLayers, self.phaseSize, self.phaseSize))
                for i in xrange(self.elongLayers):
                    self.elongRadii[i] = self.findMetaPupilSize(
                                                float(self.elongHeights[i]))
                    self.elongPhaseAdditions[i] = self.calcElongPhaseAddition(i)
                    self.elongPos[i] = self.calcElongPos(i)

            # If GS at infinity cant do elongation
            elif (self.wfsConfig.GSHeight==0 and
                    self.lgsConfig.elongationDepth!=0):
                logger.warning("Not able to implement LGS Elongation as GS at infinity")

    def calcTiltCorrect(self):
        pass

    def getStatic(self):
        self.staticData = None

    def findMetaPupilSize(self, GSHeight):
        '''
        Evaluates the sizes of the effective metePupils
        at each screen height if an GS of finite height is used.

        Parameters:
            GSHeight (float): The height of the GS in metres

        Returns:
            dict : A dictionary containing the radii of a meta-pupil at each screen height
        '''

        radii={}

        for i in xrange(self.atmosConfig.scrnNo):
            #Find radius of metaPupil geometrically (fraction of pupil at
            # Ground Layer)
            radius = (self.simConfig.pupilSize/2.) * (
                    1-(float(self.atmosConfig.scrnHeights[i])/GSHeight))
            radii[i]= radius

            #If scrn is above LGS, radius is 0
            if self.atmosConfig.scrnHeights[i]>=GSHeight:
                radii[i]=0

        return radii


    def calcElongPhaseAddition(self, elongLayer):
        """
        Calculates the phase required to emulate layers on an elongated source

        For each 'elongation layer' a phase addition is calculated which
        accounts for the difference in height from the nominal GS height where
        the WFS is focussed, and accounts for the tilt seen if the LGS is
        launched off-axis.

        Parameters:
            elongLayer (int): The number of the elongation layer

        Returns:
            ndarray: The phase addition required for that layer.
        """

        # Calculate the path difference between the central GS height and the
        # elongation "layer"
        # Define these to make it easier
        h = self.elongHeights[elongLayer]
        dh = h - self.wfsConfig.GSHeight
        H = self.lgsConfig.height
        d = numpy.array(self.lgsLaunchPos).astype('float32') * self.telDiam/2.
        D = self.telDiam
        theta = (d.astype("float")/H) - self.wfsConfig.GSPosition

        # for the focus terms....
        focalPathDiff = (2*numpy.pi/self.wfsConfig.wavelength) * ( (
            ( (self.telDiam/2.)**2 + (h**2) )**0.5\
          - ( (self.telDiam/2.)**2 + (H)**2 )**0.5 ) - dh )

        # For tilt terms.....
        tiltPathDiff = (2*numpy.pi/self.wfsConfig.wavelength) * (
            numpy.sqrt( (dh+H)**2. + ( (dh+H)*theta-d-D/2.)**2 )
            + numpy.sqrt( H**2 + (D/2. - d + H*theta)**2 )
            - numpy.sqrt( H**2 + (H*theta - d - D/2.)**2)
            - numpy.sqrt( (dh+H)**2 + (D/2. - d + (dh+H)*theta )**2 )    )


        phaseAddition = numpy.zeros(
                    (self.simConfig.pupilSize, self.simConfig.pupilSize))

        phaseAddition +=( (self.elongZs[2]/self.elongZs[2].max())
                             * focalPathDiff )
        # X,Y tilt
        phaseAddition += ( (self.elongZs[0]/self.elongZs[0].max())
                            *tiltPathDiff[0] )
        phaseAddition += ( (self.elongZs[1]/self.elongZs[1].max())
                            *tiltPathDiff[1])

        pad = ((self.simConfig.simPad,)*2, (self.simConfig.simPad,)*2)
        phaseAddition = numpy.pad(phaseAddition, pad, mode="constant")

        phaseAddition = aoSimLib.zoom(phaseAddition, self.phaseSize)

        return phaseAddition

    def calcElongPos(self, elongLayer):
        """
        Calculates the difference in GS position for each elongation layer
        only makes a difference if LGS launched off-axis

        Parameters:
            elongLayer (int): which elongation layer

        Returns:
            float: The effect position of that layer GS
        """

        h = self.elongHeights[elongLayer]       #height of elonglayer
        dh = h-self.wfsConfig.GSHeight          #delta height from GS Height
        H = self.wfsConfig.GSHeight               #Height of GS

        #Position of launch in m
        xl = numpy.array(self.lgsLaunchPos) * self.telDiam/2.

        #GS Pos in radians
        GSPos=numpy.array(self.wfsConfig.GSPosition)*numpy.pi/(3600.0*180.0)

        #difference in angular Pos for that height layer in rads
        theta_n = GSPos - ((dh*xl)/ (H*(H+dh)))

        return theta_n

#############################################################

#############################################################
<<<<<<< HEAD
#Phase stacking routines for a WFS frame
    @numba.jit
=======
# Phase stacking routines for a WFS frame

>>>>>>> bc360b05
    def getMetaPupilPos(self, height, GSPos=None):
        '''
        Finds the centre of a metapupil at a given height,
        when offset by a given angle in arsecs, in metres from the ()

        Arguments:
            height (float): Height of the layer in metres
            GSPos (tuple, optional):  The angular position of the GS in radians.
                                    If not set, will use the WFS position

        Returns:
            ndarray: The position of the centre of the metapupil in metres
        '''
        # if no GSPos given, use system pos and convert into radians
        if not numpy.any(GSPos):
            GSPos = (   numpy.array(self.wfsConfig.GSPosition)
                        *numpy.pi/(3600.0*180.0) )

        # Position of centre of GS metapupil off axis at required height
        GSCent = (numpy.tan(GSPos) * height)

        return GSCent
    @numba.jit
    def getMetaPupilPhase(  self, scrn, height, radius=None, simSize=None,
                            GSPos=None):
        '''
        Returns the phase across a metaPupil at some height and angular
        offset in arcsec. Interpolates phase to size of the pupil if cone
        effect is required

        Parameters:
            scrn (ndarray): An array representing the phase screen
            height (float): Height of the phase screen
            radius (float, optional): Radius of the meta-pupil. If not set, will use system pupil size.
            simSize (ndarray, optional): Size of screen to return. If not set, will use system pupil size.
            GSPos (tuple, optional): Angular position of guide star. If not set will use system position.

        Return:
            ndarray: The meta pupil at the specified height
        '''

        # If no size of metapupil given, use system pupil size
        if not simSize:
            simSize = self.simConfig.simSize

        # If the radius is 0, then 0 phase is returned
        if radius==0:
            return numpy.zeros((simSize, simSize))


        GSCent = self.getMetaPupilPos(height, GSPos) * self.simConfig.pxlScale

        logger.debug("GSCent {}".format(GSCent))
        scrnX, scrnY = scrn.shape

        # If the GS is not at infinity, take into account cone effect
        if self.wfsConfig.GSHeight!=0:
            fact = float(2*radius)/self.simConfig.pupilSize
        else:
            fact=1

        x1 = scrnX/2. + GSCent[0] - fact*simSize/2.0
        x2 = scrnX/2. + GSCent[0] + fact*simSize/2.0
        y1 = scrnY/2. + GSCent[1] - fact*simSize/2.0
        y2 = scrnY/2. + GSCent[1] + fact*simSize/2.0

        logger.debug("WFS Scrn Coords - ({0}:{1}, {2}:{3})".format(
                x1,x2,y1,y2))

        if ( x1 < 0 or x2 > scrnX or y1 < 0 or y2 > scrnY):
            raise ValueError(
                    "GS separation requires larger screen size. \nheight: {3}, GSCent: {0}, scrnSize: {1}, simSize: {2}".format(
                            GSCent, scrn.shape, simSize, height) )

<<<<<<< HEAD

        if (x1.is_integer() and x2.is_integer()
                and y1.is_integer() and y2.is_integer()):
            #Old, simple integer based solution
            self.metaPupil= scrn[ x1:x2, y1:y2]
        else:
            #If points are float, must interpolate. -1 as linspace goes to number
            xCoords = numpy.linspace(x1, x2-1, simSize)
            yCoords = numpy.linspace(y1, y2-1, simSize)
            #interpObj = interp2d(
            #       self.scrnCoords, self.scrnCoords, scrn, copy=False)
            #self.metaPupil = interpObj(xCoords, yCoords)
            aoSimLib.linterp2d_numba(
                    scrn, xCoords, yCoords, self.metaPupil,
                    threads = self.simConfig.procs)
=======
        # Must interpolate. -1 as linspace goes to number
        xCoords = numpy.linspace(x1, x2-1, self.phaseSize)
        yCoords = numpy.linspace(y1, y2-1, self.phaseSize)
        interpObj = interp2d(
                self.scrnCoords, self.scrnCoords, scrn, copy=False)
        metaPupil = interpObj(xCoords, yCoords)
>>>>>>> bc360b05

        return self.metaPupil

    @numba.jit
    def makePhaseGeo(self, radii=None, GSPos=None):
        '''
        Creates the total phase on a wavefront sensor which
        is offset by a given angle

        Parameters
            radii (dict, optional): Radii of each meta pupil of each screen height in pixels. If not given uses pupil radius.
            GSPos (dict, optional): Position of GS in pixels. If not given uses GS position
        '''

        for i in self.scrns:
            logger.debug("Layer: {}".format(i))
            if radii:
                phase = self.getMetaPupilPhase(
                            self.scrns[i], self.atmosConfig.scrnHeights[i],
                            radius=radii[i], GSPos=GSPos)
            else:
                phase = self.getMetaPupilPhase(
                            self.scrns[i], self.atmosConfig.scrnHeights[i],
                            GSPos=GSPos)

            self.wfsPhase += phase

        self.EField[:] = numpy.exp(1j*self.wfsPhase)


    def makePhasePhysical(self, radii=None, GSPos=None):
        '''
        Finds total WFS complex amplitude by propagating light down
        phase scrns

        Parameters
            radii (dict, optional): Radii of each meta pupil of each screen height in pixels. If not given uses pupil radius.
            GSPos (dict, optional): Position of GS in pixels. If not given uses GS position.
        '''

        scrnNo = len(self.scrns)-1  #Number of layers (0 indexed)
        ht = self.atmosConfig.scrnHeights[scrnNo] #Height of highest layer
        delta = (self.simConfig.pxlScale)**-1. #Grid spacing for propagation

        #Get initial Phase for highest scrn and turn to efield
        if radii:
            phase1 = self.getMetaPupilPhase(
                        self.scrns[scrnNo], ht, radius=radii[scrnNo],
                        GSPos=GSPos)
                        #pupilSize=2*self.simConfig.pupilSize, GSPos=GSPos )
        else:
            phase1 = self.getMetaPupilPhase(self.scrns[scrnNo], ht,
                        GSPos=GSPos)
                        #pupilSize=2*self.simConfig.pupilSize, GSPos=GSPos)

        self.EField[:] = numpy.exp(1j*phase1)
        #Loop through remaining scrns in reverse order - update ht accordingly
        for i in range(scrnNo)[::-1]:
            #Get propagation distance for this layer
            z = ht - self.atmosConfig.scrnHeights[i]
            ht -= z
            #Do ASP for last layer to next
            self.EField[:] = angularSpectrum(
                        self.EField, self.wfsConfig.wavelength,
                        delta, delta, z )

            # Get phase for this layer
            if radii:
                phase = self.getMetaPupilPhase(
                            self.scrns[i], self.atmosConfig.scrnHeights[i],
                            radius=radii[i], GSPos=GSPos)
            else:
                phase = self.getMetaPupilPhase(
                            self.scrns[i], self.atmosConfig.scrnHeights[i],
                            GSPos=GSPos)

            #Add add phase from this layer
            self.EField *= numpy.exp(1j*phase)

        #If not already at ground, propagate the rest of the way.
        if self.atmosConfig.scrnHeights[0]!=0:
            self.EField[:] = angularSpectrum(
                    self.EField, self.wfsConfig.wavelength,
                    delta, delta, ht
                    )
######################################################


    def iMatFrame(self, phs):
        '''
        Runs an iMat frame - essentially gives slopes for given "phs" so
        useful for other stuff too!

        Parameters:
            phs (ndarray):  The phase to apply to the WFS. Should be of shape
                            (simConfig.simSize, simConfig.simSize)
        Returns:
            ndarray: A 1-d array of WFS measurements
        '''
        self.iMat=True
        #Set "removeTT" to false while we take an iMat
        removeTT = self.wfsConfig.removeTT
        self.wfsConfig.removeTT=False

        self.zeroData()
        self.EField[:] =  numpy.exp(1j*phs)#*self.r0Scale)
        self.calcFocalPlane()
        self.makeDetectorPlane()
        self.calculateSlopes()

        self.wfsConfig.removeTT = removeTT
        self.iMat=False

        return self.slopes

    def zeroPhaseData(self):
        self.EField[:] = 0
        self.wfsPhase[:] = 0


    def frame(self, scrns, correction=None, read=True, iMatFrame=False):
        '''
        Runs one WFS frame

        Runs a single frame of the WFS with a given set of phase screens and
        some optional correction. If elongation is set, will run the phase
        calculating and focal plane making methods multiple times for a few
        different heights of LGS, then sum these onto a ``wfsDetectorPlane``.

        Parameters:
            scrns (list): A list or dict containing the phase screens
            correction (ndarray, optional): The correction term to take from the phase screens before the WFS is run.
            read (bool, optional): Should the WFS be read out? if False, then WFS image is calculated but slopes not calculated. defaults to True.
            iMatFrame (bool, optional): If True, will assume an interaction matrix is being measured. Turns off some AO loop features before running

        Returns:
            ndarray: WFS Measurements
        '''

       #If iMatFrame, turn off unwanted effects
        if iMatFrame:
            self.iMat = True
            removeTT = self.wfsConfig.removeTT
            self.wfsConfig.removeTT = False
            if self.wfsConfig.lgs:
                elong = self.elong
            self.elong = 0
            photonNoise = self.wfsConfig.photonNoise
            self.wfsConfig.photonNoise = False
            eReadNoise = self.wfsConfig.eReadNoise
            self.wfsConfig.eReadNoise = 0


        #If scrns is not dict or list, assume array and put in list
        t = type(scrns)
        if t!=dict and t!=list:
            scrns = [scrns]

        self.zeroData(detector=read, inter=False)
        self.scrns = {}
        #Scale phase to WFS wvl
        for i in xrange(len(scrns)):
            self.scrns[i] = scrns[i].copy()*self.phs2Rad

        #If LGS elongation simulated
        if self.wfsConfig.lgs and self.elong!=0:
            for i in xrange(self.elongLayers):
                self.zeroPhaseData()

                self.makePhase(self.elongRadii[i], self.elongPos[i])
                self.uncorrectedPhase = self.wfsPhase.copy()/self.phs2Rad
                self.EField *= numpy.exp(1j*self.elongPhaseAdditions[i])
                if numpy.any(correction):
                    self.EField *= numpy.exp(-1j*correction*self.phs2Rad)
                self.calcFocalPlane(intensity=self.lgsConfig.naProfile[i])

        #If no elongation
        else:
            #If imat frame, dont want to make it off-axis
            if iMatFrame:
                try:
                    iMatPhase = aoSimLib.zoom(scrns[0], self.phaseSize, order=1)
                    self.EField[:] = numpy.exp(1j*iMatPhase*self.phs2Rad)
                except ValueError:
                    raise ValueError("If iMat Frame, scrn must be ``simSize``")
            else:
                self.makePhase(self.radii)

            self.uncorrectedPhase = self.wfsPhase.copy()/self.phs2Rad
            if numpy.any(correction):
                correctionPhase = aoSimLib.zoom(
                        correction, self.phaseSize, order=1)
                self.EField *= numpy.exp(-1j*correctionPhase*self.phs2Rad)
            self.calcFocalPlane()

        if read:
            self.makeDetectorPlane()
            self.calculateSlopes()
            self.zeroData(detector=False)

        #Turn back on stuff disabled for iMat
        if iMatFrame:
            self.iMat=False
            self.wfsConfig.removeTT = removeTT
            if self.wfsConfig.lgs:
                self.elong = elong
            self.wfsConfig.photonNoise = photonNoise
            self.wfsConfig.eReadNoise = eReadNoise

        # Check that slopes aint `nan`s. Set to 0 if so
        if numpy.any(numpy.isnan(self.slopes)):
            self.slopes[:] = 0

        return self.slopes

    def addPhotonNoise(self):
        """
        Add photon noise to ``wfsDetectorPlane`` using ``numpy.random.poisson``
        """
        self.wfsDetectorPlane = numpy.random.poisson(
                self.wfsDetectorPlane).astype(DTYPE)


    def addReadNoise(self):
        """
        Adds read noise to ``wfsDetectorPlane using ``numpy.random.normal``.
        This generates a normal (guassian) distribution of random numbers to
        add to the detector. Any CCD bias is assumed to have been removed, so
        the distribution is centred around 0. The width of the distribution
        is determined by the value `eReadNoise` set in the WFS configuration.
        """
        self.wfsDetectorPlane += numpy.random.normal(
                0, self.wfsConfig.eReadNoise, self.wfsDetectorPlane.shape
                )


    def calcFocalPlane(self):
        pass

    def makeDetectorPlane(self):
        pass

    def LGSUplink(self):
        pass

    def calculateSlopes(self):
        self.slopes = self.EField

    def zeroData(self, detector=True, inter=True):
        self.zeroPhaseData()

#   _____ _   _
#  /  ___| | | |
#  \ `--.| |_| |
#   `--. \  _  |
#  /\__/ / | | |
#  \____/\_| |_/
class ShackHartmann(WFS):
    """Class to simulate a Shack-Hartmann WFS"""


    def calcInitParams(self):
        """
        Calculate some parameters to be used during initialisation
        """
        super(ShackHartmann, self).calcInitParams()

        self.subapFOVrad = self.wfsConfig.subapFOV * numpy.pi / (180. * 3600)
        self.subapDiam = self.telDiam/self.wfsConfig.nxSubaps

        # spacing between subaps in pupil Plane (size "pupilSize")
        self.PPSpacing = float(self.simConfig.pupilSize)/self.wfsConfig.nxSubaps

        # Spacing on the "FOV Plane" - the number of elements required
        # for the correct subap FOV (from way FFT "phase" to "image" works)
        self.subapFOVSpacing = numpy.round(self.subapDiam
                                * self.subapFOVrad/ self.wfsConfig.wavelength)

        # make twice as big to double subap FOV
        if self.wfsConfig.subapFieldStop==True:
            self.SUBAP_OVERSIZE = 1
        else:
            self.SUBAP_OVERSIZE = 2

        self.detectorPxls = self.wfsConfig.pxlsPerSubap*self.wfsConfig.nxSubaps
        self.subapFOVSpacing *= self.SUBAP_OVERSIZE
        self.wfsConfig.pxlsPerSubap2 = (self.SUBAP_OVERSIZE
                                            *self.wfsConfig.pxlsPerSubap)

        self.scaledEFieldSize =int(round(
                self.wfsConfig.nxSubaps*self.subapFOVSpacing*
                (float(self.simConfig.simSize)/self.simConfig.pupilSize)
                ))
        self.phaseSize = self.scaledEFieldSize

        # Calculate the subaps which are actually seen behind the pupil mask
        self.findActiveSubaps()

        # For correlation centroider, open reference image.
        if self.wfsConfig.centMethod=="correlation":
            rawRef = fits.open("./conf/correlationRef/"+self.wfsConfig.referenceImage)[0].data
            self.wfsConfig.referenceImage = numpy.zeros((self.activeSubaps,
                    self.wfsConfig.pxlsPerSubap, self.wfsConfig.pxlsPerSubap))
            for i in range(self.activeSubaps):
                self.wfsConfig.referenceImage[i] = rawRef[
                        self.detectorSubapCoords[i, 0]:
                        self.detectorSubapCoords[i, 0]+self.wfsConfig.pxlsPerSubap,
                        self.detectorSubapCoords[i, 1]:
                        self.detectorSubapCoords[i, 1]+self.wfsConfig.pxlsPerSubap]


    def findActiveSubaps(self):
        '''
        Finds the subapertures which are not empty space
        determined if mean of subap coords of the mask is above threshold.

        '''

        mask = self.mask[
                self.simConfig.simPad : -self.simConfig.simPad,
                self.simConfig.simPad : -self.simConfig.simPad
                ]
        self.subapCoords, self.subapFillFactor = aoSimLib.findActiveSubaps(
                self.wfsConfig.nxSubaps, mask,
                self.wfsConfig.subapThreshold, returnFill=True)

        self.activeSubaps = self.subapCoords.shape[0]
        self.detectorSubapCoords = numpy.round(
                self.subapCoords*(
                        self.detectorPxls/float(self.simConfig.pupilSize) ) )

        #Find the mask to apply to the scaled EField
        self.scaledMask = numpy.round(aoSimLib.zoom(
                    self.mask, self.scaledEFieldSize))


    def initFFTs(self):
        """
        Initialise the FFT Objects required for running the WFS

        Initialised various FFT objects which are used through the WFS,
        these include FFTs to calculate focal planes, and to convolve LGS
        PSFs with the focal planes
        """

        #Calculate the FFT padding to use
        self.subapFFTPadding = self.wfsConfig.pxlsPerSubap2 * self.wfsConfig.fftOversamp
        if self.subapFFTPadding < self.subapFOVSpacing:
            while self.subapFFTPadding<self.subapFOVSpacing:
                self.wfsConfig.fftOversamp+=1
                self.subapFFTPadding\
                        =self.wfsConfig.pxlsPerSubap2*self.wfsConfig.fftOversamp

            logger.warning("requested WFS FFT Padding less than FOV size... Setting oversampling to: %d"%self.wfsConfig.fftOversamp)

        #Init the FFT to the focal plane
        self.FFT = AOFFT.FFT(
                inputSize=(
                self.activeSubaps, self.subapFFTPadding, self.subapFFTPadding),
                axes=(-2,-1), mode="pyfftw",dtype=CDTYPE,
                THREADS=self.wfsConfig.fftwThreads,
                fftw_FLAGS=(self.wfsConfig.fftwFlag,"FFTW_DESTROY_INPUT"))

        #If LGS uplink, init FFTs to conovolve LGS PSF and WFS PSF(s)
        #This works even if no lgsConfig.uplink as ``and`` short circuits
        if self.lgsConfig and self.lgsConfig.uplink:
            self.iFFT = AOFFT.FFT(
                    inputSize = (self.activeSubaps,
                                        self.subapFFTPadding,
                                        self.subapFFTPadding),
                    axes=(-2,-1), mode="pyfftw",dtype=CDTYPE,
                    THREADS=self.wfsConfig.fftwThreads,
                    fftw_FLAGS=(self.wfsConfig.fftwFlag,"FFTW_DESTROY_INPUT")
                    )

            self.lgs_iFFT = AOFFT.FFT(
                    inputSize = (self.subapFFTPadding,
                                self.subapFFTPadding),
                    axes=(0,1), mode="pyfftw",dtype=CDTYPE,
                    THREADS=self.wfsConfig.fftwThreads,
                    fftw_FLAGS=(self.wfsConfig.fftwFlag,"FFTW_DESTROY_INPUT")
                    )

    def allocDataArrays(self):
        """
        Allocate the data arrays the WFS will require

        Determines and allocates the various arrays the WFS will require to
        avoid having to re-alloc memory during the running of the WFS and
        keep it fast.
        """

        super(ShackHartmann,self).allocDataArrays()

        self.subapArrays=numpy.zeros((self.activeSubaps,
                                      self.subapFOVSpacing,
                                      self.subapFOVSpacing),
                                     dtype=CDTYPE)
        self.binnedFPSubapArrays = numpy.zeros( (self.activeSubaps,
                                                self.wfsConfig.pxlsPerSubap2,
                                                self.wfsConfig.pxlsPerSubap2),
                                                dtype=DTYPE)
        self.FPSubapArrays = numpy.zeros((self.activeSubaps,
                                          self.subapFFTPadding,
                                          self.subapFFTPadding),dtype=DTYPE)

        #First make wfs detector array - only needs to be of uints,
        #Find which kind to save memory
        # if (self.wfsConfig.bitDepth==8 or
#                 self.wfsConfig.bitDepth==16 or
#                 self.wfsConfig.bitDepth==32):
#             self.dPlaneType = eval("numpy.uint%d"%self.wfsConfig.bitDepth)
#         else:
#    self.dPlaneType = numpy.uint32
        #Commented so it will be float

        self.maxFlux = 0.7 * 2**self.wfsConfig.bitDepth -1
        self.wfsDetectorPlane = numpy.zeros( (  self.detectorPxls,
                                                self.detectorPxls   ),
                                                dtype = DTYPE )
        #Array used when centroiding subaps
        self.centSubapArrays = numpy.zeros( (self.activeSubaps,
              self.wfsConfig.pxlsPerSubap, self.wfsConfig.pxlsPerSubap) )

        self.slopes = numpy.zeros( 2*self.activeSubaps )

        self.scaledEField = numpy.zeros((self.scaledEFieldSize,)*2, dtype=CDTYPE)

    def initLGS(self):
        super(ShackHartmann, self).initLGS()
        #Tell the LGS a bit about the WFS
        #(TODO-get rid of this and put into LGS object init)
        if self.LGS:
            self.LGS.setWFSParams(
                    self.SUBAP_OVERSIZE*self.subapFOVrad,
                    self.wfsConfig.fftOversamp, self.subapFFTPadding)

    def calcTiltCorrect(self):
        """
        Calculates the required tilt to add to avoid the PSF being centred on
        only 1 pixel
        """
        if not self.wfsConfig.pxlsPerSubap%2:
            # If pxlsPerSubap is even
            # Angle we need to correct for half a pixel
            theta = self.SUBAP_OVERSIZE*self.subapFOVrad/ (
                    2*self.subapFFTPadding)

            # Magnitude of tilt required to get that angle
            A = theta * self.subapDiam/(2*self.wfsConfig.wavelength)*2*numpy.pi

            # Create tilt arrays and apply magnitude
            coords = numpy.linspace(-1, 1, self.subapFOVSpacing)
            X,Y = numpy.meshgrid(coords,coords)

            self.tiltFix = -1 * A * (X+Y)

        else:
            self.tiltFix = numpy.zeros((self.subapFOVSpacing,)*2)

    def oneSubap(self, phs):
        '''
        Processes one subaperture only, with given phase
        '''
        EField = numpy.exp(1j*phs)
        FP = numpy.abs(numpy.fft.fftshift(
            numpy.fft.fft2(EField * numpy.exp(1j*self.XTilt),
                s=(self.subapFFTPadding,self.subapFFTPadding))))**2

        FPDetector = aoSimLib.binImgs(FP,self.wfsConfig.fftOversamp)

        slope = aoSimLib.simpleCentroid(FPDetector,
                    self.wfsConfig.centThreshold)
        slope -= self.wfsConfig.pxlsPerSubap2/2.
        return slope


    def getStatic(self):
        """
        Computes the static measurements, i.e., slopes with flat wavefront
        """

        self.staticData = None

        #Make flat wavefront, and run through WFS in iMat mode to turn off features
        phs = numpy.zeros([self.simConfig.simSize]*2).astype(DTYPE)
        self.staticData = self.frame(
                phs, iMatFrame=True).copy().reshape(2,self.activeSubaps)
#######################################################################


    def zeroData(self, detector=True, inter=True):
        """
        Sets data structures in WFS to zero.

        Parameters:
            detector (bool, optional): Zero the detector? default:True
            inter (bool, optional): Zero intermediate arrays? default: True
        """

        self.zeroPhaseData()

        if inter:
            self.FPSubapArrays[:] = 0

        if detector:
            self.wfsDetectorPlane[:] = 0

    @numba.jit
    def calcFocalPlane(self, intensity=1):
        '''
        Calculates the wfs focal plane, given the phase across the WFS
<<<<<<< HEAD
=======
        '''

        #Scale phase (EField) to correct size for FOV (plus a bit with padding)
        # self.scaledEField = aoSimLib.zoom(
        #         self.EField, self.scaledEFieldSize)*self.scaledMask
>>>>>>> bc360b05

        Parameters:
            intensity (float): The relative intensity to multiply the focal plane by.
        '''
        # Scale phase (EField) to correct size for FOV (plus a bit with padding)
        # self.scaledEField = aoSimLib.zoom(
        #       self.EField, self.scaledEFieldSize)*self.scaledMask
        aoSimLib.zoom_numba(
                self.EField, self.scaledEField, threads = self.simConfig.procs)
        self.scaledEField*=self.scaledMask

        # Now cut out only the eField across the pupilSize
        coord = round(int(((self.scaledEFieldSize/2.)

                - (self.wfsConfig.nxSubaps*self.subapFOVSpacing)/2.)))
<<<<<<< HEAD
        self.pupilEField = self.scaledEField[coord:-coord, coord:-coord]
=======
        self.cropEField = self.EField[coord:-coord, coord:-coord]
>>>>>>> bc360b05

        # create an array of individual subap EFields
        for i in xrange(self.activeSubaps):
            x,y = numpy.round(self.subapCoords[i] *
                                     self.subapFOVSpacing/self.PPSpacing)
<<<<<<< HEAD
            self.subapArrays[i] = self.pupilEField[
=======
            self.subapArrays[i] = self.cropEField[
>>>>>>> bc360b05
                                    int(x):
                                    int(x+self.subapFOVSpacing) ,
                                    int(y):
                                    int(y+self.subapFOVSpacing)]

        # do the fft to all subaps at the same time
        # and convert into intensity
        self.FFT.inputData[:] = 0
        self.FFT.inputData[:,:int(round(self.subapFOVSpacing)),
                             :int(round(self.subapFOVSpacing))] \
                = self.subapArrays*numpy.exp(1j*(self.tiltFix))

        if intensity==1:
            self.FPSubapArrays += aoSimLib.absSquare(
                    AOFFT.ftShift2d(self.FFT()))
        else:
            self.FPSubapArrays += intensity*aoSimLib.absSquare(
                    AOFFT.ftShift2d(self.FFT()))

    @numba.jit
    def makeDetectorPlane(self):
        '''
        Scales and bins intensity data onto the detector with a given number of
        pixels.

        If required, will first convolve final PSF with LGS PSF, then bin
        PSF down to detector size. Finally puts back into ``wfsFocalPlane``
        array in correct order.
        '''

        #If required, convolve with LGS PSF
        if self.wfsConfig.lgs and self.LGS and self.lgsConfig.uplink and self.iMat!=True:
            self.LGSUplink()


        #bins back down to correct size and then
        #fits them back in to a focal plane array
        self.binnedFPSubapArrays[:] = aoSimLib.binImgs(self.FPSubapArrays,
                                            self.wfsConfig.fftOversamp)

        self.binnedFPSubapArrays[:] \
                = self.maxFlux\
                        * (self.binnedFPSubapArrays.T
                            /self.binnedFPSubapArrays.max((1,2))).T
        # Scale each sub-ap flux by sub-aperture fill-factor
        self.binnedFPSubapArrays\
                = (self.binnedFPSubapArrays.T * self.subapFillFactor).T

        for i in xrange(self.activeSubaps):
            x,y=self.detectorSubapCoords[i]

            #Set default position to put arrays into (SUBAP_OVERSIZE FOV)
            x1 = int(round(
                    x+self.wfsConfig.pxlsPerSubap/2.
                    -self.wfsConfig.pxlsPerSubap2/2.))
            x2 = int(round(
                    x+self.wfsConfig.pxlsPerSubap/2.
                    +self.wfsConfig.pxlsPerSubap2/2.))
            y1 = int(round(
                    y+self.wfsConfig.pxlsPerSubap/2.
                    -self.wfsConfig.pxlsPerSubap2/2.))
            y2 = int(round(
                    y+self.wfsConfig.pxlsPerSubap/2.
                    +self.wfsConfig.pxlsPerSubap2/2.))

            #Set defualt size of input array (i.e. all of it)
            x1_fp = int(0)
            x2_fp = int(round(self.wfsConfig.pxlsPerSubap2))
            y1_fp = int(0)
            y2_fp = int(round(self.wfsConfig.pxlsPerSubap2))

            # If at the edge of the field, may only fit a fraction in
            if x == 0:
                x1 = 0
                x1_fp = int(round(
                        self.wfsConfig.pxlsPerSubap2/2.
                        -self.wfsConfig.pxlsPerSubap/2.))

            elif x == (self.detectorPxls-self.wfsConfig.pxlsPerSubap):
                x2 = int(round(self.detectorPxls))
                x2_fp = int(round(
                        self.wfsConfig.pxlsPerSubap2/2.
                        +self.wfsConfig.pxlsPerSubap/2.))

            if y == 0:
                y1 = 0
                y1_fp = int(round(
                        self.wfsConfig.pxlsPerSubap2/2.
                        -self.wfsConfig.pxlsPerSubap/2.))

            elif y == (self.detectorPxls-self.wfsConfig.pxlsPerSubap):
                y2 = int(self.detectorPxls)
                y2_fp = int(round(
                        self.wfsConfig.pxlsPerSubap2/2.
                        +self.wfsConfig.pxlsPerSubap/2.))

            self.wfsDetectorPlane[x1:x2, y1:y2] += (
                    self.binnedFPSubapArrays[i, x1_fp:x2_fp, y1_fp:y2_fp])

        # Scale data for correct number of photons
        self.wfsDetectorPlane /= self.wfsDetectorPlane.sum()
        self.wfsDetectorPlane *= aoSimLib.photonsPerMag(
                self.wfsConfig.GSMag, self.mask, self.simConfig.pxlScale**(-1),
                self.wfsConfig.wvlBandWidth, self.wfsConfig.exposureTime
                ) * self.wfsConfig.throughput

        if self.wfsConfig.photonNoise:
            self.addPhotonNoise()

        if self.wfsConfig.eReadNoise!=0:
            self.addReadNoise()

    def LGSUplink(self):
        '''
        A method to deal with convolving the LGS PSF
        with the subap focal plane.
        '''

        self.LGS.LGSPSF(self.scrns)

        self.lgs_iFFT.inputData[:] = self.LGS.PSF
        self.iFFTLGSPSF = self.lgs_iFFT()

        self.iFFT.inputData[:] = self.FPSubapArrays
        self.iFFTFPSubapsArray = self.iFFT()

        # Do convolution
        self.iFFTFPSubapsArray *= self.iFFTLGSPSF

        # back to Focal Plane.
        self.FFT.inputData[:] = self.iFFTFPSubapsArray
        self.FPSubapArrays[:] = AOFFT.ftShift2d(self.FFT()).real

    @numba.jit
    def calculateSlopes(self):
        '''
        Calculates are returns the measured WFS slopes

        Chopes the ``wfsDetectorPlane`` into a vector of sub-apertures,
        which are then fed into the chosen centroider. Any static offsets
        are subtracted, if requested the average tip-tilt can be removed,
        and finally, some noise can be added.

        Returns
            ndarray: 1-D vector of WFS centroids
        '''

        # Sort out FP into subaps
        for i in xrange(self.activeSubaps):
            x, y = self.detectorSubapCoords[i]
            x = int(x)
            y = int(y)

            self.centSubapArrays[i] = self.wfsDetectorPlane[
                    x:x+self.wfsConfig.pxlsPerSubap,
                    y:y+self.wfsConfig.pxlsPerSubap ].astype(DTYPE)

        #Eval the specified centroider, have to give all possible args
        #in case they're required.

        slopes = eval("centroiders."+self.wfsConfig.centMethod)(
                self.centSubapArrays,
                threshold=self.wfsConfig.centThreshold,
                ref=self.wfsConfig.referenceImage
                     )


        # shift slopes relative to subap centre and remove static offsets
        slopes -= self.wfsConfig.pxlsPerSubap/2.0

        if numpy.any(self.staticData):
            slopes -= self.staticData

        self.slopes[:] = slopes.reshape(self.activeSubaps*2)

        if self.wfsConfig.removeTT == True:
            self.slopes[:self.activeSubaps] -= self.slopes[:self.activeSubaps].mean()
            self.slopes[self.activeSubaps:] -= self.slopes[self.activeSubaps:].mean()

        if self.wfsConfig.angleEquivNoise and not self.iMat:
            pxlEquivNoise = (
                    self.wfsConfig.angleEquivNoise *
                    float(self.wfsConfig.pxlsPerSubap)
                    /self.wfsConfig.subapFOV )
            self.slopes += numpy.random.normal( 0, pxlEquivNoise,
                                                2*self.activeSubaps)

        return self.slopes


#  ______                          _     _
#  | ___ \                        (_)   | |
#  | |_/ /   _ _ __ __ _ _ __ ___  _  __| |
#  |  __/ | | | '__/ _` | '_ ` _ \| |/ _` |
#  | |  | |_| | | | (_| | | | | | | | (_| |
#  \_|   \__, |_|  \__,_|_| |_| |_|_|\__,_|
#         __/ |
#        |___/

class Pyramid(WFS):
    """
    *Experimental* Pyramid WFS.

    This is an early prototype for a Pyramid WFS. Currently, its at a very early stage. It doesn't oscillate, so performance aint too good at the minute.

    To use, set the wfs parameter ``type'' to ``Pyramid'' type is a list of length number of wfs.
    """
    # oversampling for the first FFT from EField to focus (4 seems ok...)
    FOV_OVERSAMP = 4

    def calcInitParams(self):
        super(Pyramid, self).calcInitParams()
        self.FOVrad = self.wfsConfig.subapFOV * numpy.pi / (180. * 3600)

        self.FOVPxlNo = numpy.round(self.telDiam *
                                    self.FOVrad/self.wfsConfig.wavelength)

        self.detectorPxls = 2*self.wfsConfig.pxlsPerSubap
        self.scaledMask = aoSimLib.zoom(self.mask, self.FOVPxlNo)

        self.activeSubaps = self.wfsConfig.pxlsPerSubap**2

        while (self.wfsConfig.pxlsPerSubap*self.wfsConfig.fftOversamp
                    < self.FOVPxlNo):
            self.wfsConfig.fftOversamp += 1

    def initFFTs(self):

        self.FFT = AOFFT.FFT(   [self.FOV_OVERSAMP*self.FOVPxlNo,]*2,
                                axes=(0,1), mode="pyfftw",
                                fftw_FLAGS=("FFTW_DESTROY_INPUT",
                                            self.wfsConfig.fftwFlag),
                                THREADS=self.wfsConfig.fftwThreads
                                )

        self.iFFTPadding = self.FOV_OVERSAMP*(self.wfsConfig.fftOversamp*
                                            self.wfsConfig.pxlsPerSubap)
        self.iFFT = AOFFT.FFT(
                    [4, self.iFFTPadding, self.iFFTPadding],
                    axes=(1,2), mode="pyfftw",
                    THREADS = self.wfsConfig.fftwThreads,
                    fftw_FLAGS=("FFTW_DESTROY_INPUT", self.wfsConfig.fftwFlag),
                    direction="BACKWARD"
                    )

    def allocDataArrays(self):

        super(Pyramid, self).allocDataArrays()
        # Allocate arrays
        # Find sizes of detector planes

        self.paddedDetectorPxls = (2*self.wfsConfig.pxlsPerSubap
                                    *self.wfsConfig.fftOversamp)
        self.paddedDetectorPlane = numpy.zeros([self.paddedDetectorPxls]*2,
                                                dtype=DTYPE)

        self.focalPlane = numpy.zeros( [self.FOV_OVERSAMP*self.FOVPxlNo,]*2,
                                        dtype=CDTYPE)

        self.quads = numpy.zeros(
                    (4,self.focalPlane.shape[0]/2.,self.focalPlane.shape[1]/2.),
                    dtype=CDTYPE)

        self.wfsDetectorPlane = numpy.zeros([self.detectorPxls]*2,
                                            dtype=DTYPE)

        self.slopes = numpy.zeros(2*self.activeSubaps)

    def zeroData(self, detector=True, inter=True):
        """
        Sets data structures in WFS to zero.

        Parameters:
            detector (bool, optional): Zero the detector? default:True
            inter (bool, optional): Zero intermediate arrays? default:True
        """

        self.zeroPhaseData()

        if inter:
            self.paddedDetectorPlane[:] = 0

        if detector:
            self.wfsDetectorPlane[:] = 0

    def calcFocalPlane(self):
        '''
        takes the calculated pupil phase, and uses FFT
        to transform to the focal plane, and scales for correct FOV.
        '''
        # Apply tilt fix and scale EField for correct FOV
        self.pupilEField = self.EField[
                self.simConfig.simPad:-self.simConfig.simPad,
                self.simConfig.simPad:-self.simConfig.simPad
                ]
        self.pupilEField *= numpy.exp(1j*self.tiltFix)
        self.scaledEField = aoSimLib.zoom(
                self.pupilEField, self.FOVPxlNo)*self.scaledMask

        # Go to the focus
        self.FFT.inputData[:] = 0
        self.FFT.inputData[ :self.FOVPxlNo,
                            :self.FOVPxlNo ] = self.scaledEField
        self.focalPlane[:] = AOFFT.ftShift2d( self.FFT() )

        #Cut focus into 4
        shapeX, shapeY = self.focalPlane.shape
        n=0
        for x in xrange(2):
            for y in xrange(2):
                self.quads[n] = self.focalPlane[x*shapeX/2 : (x+1)*shapeX/2,
                                                y*shapeX/2 : (y+1)*shapeX/2]
                n+=1

        #Propogate each quadrant back to the pupil plane
        self.iFFT.inputData[:] = 0
        self.iFFT.inputData[:,
                            :0.5*self.FOV_OVERSAMP*self.FOVPxlNo,
                            :0.5*self.FOV_OVERSAMP*self.FOVPxlNo] = self.quads
        self.pupilImages = aoSimLib.absSquare(AOFFT.ftShift2d(self.iFFT()))

        size = self.paddedDetectorPxls/2
        pSize = self.iFFTPadding/2.


        #add this onto the padded detector array
        for x in range(2):
            for y in range(2):
                self.paddedDetectorPlane[
                        x*size:(x+1)*size,
                        y*size:(y+1)*size] += self.pupilImages[
                                                2*x+y,
                                                pSize:pSize+size,
                                                pSize:pSize+size]

    def makeDetectorPlane(self):

        #Bin down to requried pixels
        self.wfsDetectorPlane[:] += aoSimLib.binImgs(
                        self.paddedDetectorPlane,
                        self.wfsConfig.fftOversamp
                        )

    def calculateSlopes(self):

        xDiff = (self.wfsDetectorPlane[ :self.wfsConfig.pxlsPerSubap,:]-
                    self.wfsDetectorPlane[  self.wfsConfig.pxlsPerSubap:,:])
        xSlopes = (xDiff[:,:self.wfsConfig.pxlsPerSubap]
                    +xDiff[:,self.wfsConfig.pxlsPerSubap:])

        yDiff = (self.wfsDetectorPlane[:, :self.wfsConfig.pxlsPerSubap]-
                    self.wfsDetectorPlane[:, self.wfsConfig.pxlsPerSubap:])
        ySlopes = (yDiff[:self.wfsConfig.pxlsPerSubap, :]
                    +yDiff[self.wfsConfig.pxlsPerSubap:, :])


        self.slopes[:] = numpy.append(xSlopes.flatten(), ySlopes.flatten())

    #Tilt optimisation
    ################################
    def calcTiltCorrect(self):
        """
        Calculates the required tilt to add to avoid the PSF being centred on
        only 1 pixel
        """
        if not self.wfsConfig.pxlsPerSubap%2:
            #Angle we need to correct
            theta = self.FOVrad/ (2*self.FOV_OVERSAMP*self.FOVPxlNo)

            A = theta*self.telDiam/(2*self.wfsConfig.wavelength)*2*numpy.pi

            coords = numpy.linspace(-1,1,self.simConfig.pupilSize)
            X,Y = numpy.meshgrid(coords,coords)

            self.tiltFix = -1*A*(X+Y)

        else:
            self.tiltFix = numpy.zeros((self.simConfig.pupilSize,)*2)<|MERGE_RESOLUTION|>--- conflicted
+++ resolved
@@ -198,15 +198,9 @@
         and the E-Field across the WFS
         """
 
-<<<<<<< HEAD
-        self.wfsPhase = numpy.zeros([self.simConfig.simSize]*2, dtype=DTYPE)
-        self.EField = numpy.zeros([self.simConfig.simSize]*2, dtype=CDTYPE)
-        self.metaPupil = numpy.zeros(
-                (self.simConfig.simSize, self.simConfig.simSize))
-=======
         self.wfsPhase = numpy.zeros([self.phaseSize]*2, dtype=DTYPE)
         self.EField = numpy.zeros([self.phaseSize]*2, dtype=CDTYPE)
->>>>>>> bc360b05
+        self.metaPupil = numpy.zeros([self.phaseSize,]*2, dtype=DTYPE)
 
     def initLGS(self):
         """
@@ -254,7 +248,8 @@
                     )
 
                 # Calculate the zernikes to add
-                self.elongZs = aoSimLib.zernikeArray([2,3,4], self.simConfig.pupilSize)
+                self.elongZs = aoSimLib.zernikeArray(
+                            [2,3,4], self.simConfig.pupilSize)
 
                 # Calculate the radii of the metapupii at for different elong
                 # Layer heights
@@ -395,13 +390,8 @@
 #############################################################
 
 #############################################################
-<<<<<<< HEAD
-#Phase stacking routines for a WFS frame
+# Phase stacking routines for a WFS frame
     @numba.jit
-=======
-# Phase stacking routines for a WFS frame
-
->>>>>>> bc360b05
     def getMetaPupilPos(self, height, GSPos=None):
         '''
         Finds the centre of a metapupil at a given height,
@@ -476,30 +466,13 @@
                     "GS separation requires larger screen size. \nheight: {3}, GSCent: {0}, scrnSize: {1}, simSize: {2}".format(
                             GSCent, scrn.shape, simSize, height) )
 
-<<<<<<< HEAD
-
-        if (x1.is_integer() and x2.is_integer()
-                and y1.is_integer() and y2.is_integer()):
-            #Old, simple integer based solution
-            self.metaPupil= scrn[ x1:x2, y1:y2]
-        else:
-            #If points are float, must interpolate. -1 as linspace goes to number
-            xCoords = numpy.linspace(x1, x2-1, simSize)
-            yCoords = numpy.linspace(y1, y2-1, simSize)
-            #interpObj = interp2d(
-            #       self.scrnCoords, self.scrnCoords, scrn, copy=False)
-            #self.metaPupil = interpObj(xCoords, yCoords)
-            aoSimLib.linterp2d_numba(
-                    scrn, xCoords, yCoords, self.metaPupil,
-                    threads = self.simConfig.procs)
-=======
         # Must interpolate. -1 as linspace goes to number
         xCoords = numpy.linspace(x1, x2-1, self.phaseSize)
         yCoords = numpy.linspace(y1, y2-1, self.phaseSize)
-        interpObj = interp2d(
-                self.scrnCoords, self.scrnCoords, scrn, copy=False)
-        metaPupil = interpObj(xCoords, yCoords)
->>>>>>> bc360b05
+
+        aoSimLib.linterp2d_numba(
+                    scrn, xCoords, yCoords, self.metaPupil,
+                    threads = self.simConfig.procs)
 
         return self.metaPupil
 
@@ -684,6 +657,8 @@
                     iMatPhase = aoSimLib.zoom(scrns[0], self.phaseSize, order=1)
                     self.EField[:] = numpy.exp(1j*iMatPhase*self.phs2Rad)
                 except ValueError:
+                    import traceback
+                    traceback.print_exc()
                     raise ValueError("If iMat Frame, scrn must be ``simSize``")
             else:
                 self.makePhase(self.radii)
@@ -1012,44 +987,27 @@
     def calcFocalPlane(self, intensity=1):
         '''
         Calculates the wfs focal plane, given the phase across the WFS
-<<<<<<< HEAD
-=======
-        '''
-
-        #Scale phase (EField) to correct size for FOV (plus a bit with padding)
-        # self.scaledEField = aoSimLib.zoom(
-        #         self.EField, self.scaledEFieldSize)*self.scaledMask
->>>>>>> bc360b05
-
+ 
         Parameters:
             intensity (float): The relative intensity to multiply the focal plane by.
         '''
         # Scale phase (EField) to correct size for FOV (plus a bit with padding)
         # self.scaledEField = aoSimLib.zoom(
         #       self.EField, self.scaledEFieldSize)*self.scaledMask
-        aoSimLib.zoom_numba(
-                self.EField, self.scaledEField, threads = self.simConfig.procs)
-        self.scaledEField*=self.scaledMask
+        # aoSimLib.zoom_numba(
+        #         self.EField, self.scaledEField, threads = self.simConfig.procs)
+        # self.scaledEField*=self.scaledMask
 
         # Now cut out only the eField across the pupilSize
         coord = round(int(((self.scaledEFieldSize/2.)
-
                 - (self.wfsConfig.nxSubaps*self.subapFOVSpacing)/2.)))
-<<<<<<< HEAD
-        self.pupilEField = self.scaledEField[coord:-coord, coord:-coord]
-=======
         self.cropEField = self.EField[coord:-coord, coord:-coord]
->>>>>>> bc360b05
 
         # create an array of individual subap EFields
         for i in xrange(self.activeSubaps):
             x,y = numpy.round(self.subapCoords[i] *
                                      self.subapFOVSpacing/self.PPSpacing)
-<<<<<<< HEAD
-            self.subapArrays[i] = self.pupilEField[
-=======
             self.subapArrays[i] = self.cropEField[
->>>>>>> bc360b05
                                     int(x):
                                     int(x+self.subapFOVSpacing) ,
                                     int(y):
@@ -1233,9 +1191,9 @@
             pxlEquivNoise = (
                     self.wfsConfig.angleEquivNoise *
                     float(self.wfsConfig.pxlsPerSubap)
-                    /self.wfsConfig.subapFOV )
-            self.slopes += numpy.random.normal( 0, pxlEquivNoise,
-                                                2*self.activeSubaps)
+                    /self.wfsConfig.subapFOV)
+            self.slopes += numpy.random.normal( 
+                    0, pxlEquivNoise, 2*self.activeSubaps)
 
         return self.slopes
 
