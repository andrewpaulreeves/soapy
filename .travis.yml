--- conflicted
+++ resolved
@@ -20,11 +20,7 @@
 - ls
 - conda update --yes conda
 install:
-<<<<<<< HEAD
-- conda install --yes python=$TRAVIS_PYTHON_VERSION numpy scipy nose astropy numba
-=======
-- conda install --yes python=$TRAVIS_PYTHON_VERSION numpy scipy nose astropy pyyaml
->>>>>>> 2fbe6ca8
+- conda install --yes python=$TRAVIS_PYTHON_VERSION numpy scipy nose astropy pyyaml numba
 - python setup.py install
 - pip install pyfftw
 - pip install codecov
