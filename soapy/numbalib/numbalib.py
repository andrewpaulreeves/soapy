--- conflicted
+++ resolved
@@ -182,82 +182,7 @@
 
 
 @numba.jit(nopython=True, parallel=True)
-<<<<<<< HEAD
-def fft_shift_2d(data):
-
-    output_data = numpy.zeros_like(data)
-
-    for i in numba.prange(data.shape[0]//2):
-        for j in numba.prange(data.shape[1]//2):
-            tmp = data[i, j] 
-            output_data[i, j] = data[i + data.shape[0]//2, j + data.shape[1]//2]
-            output_data[i + data.shape[0]//2, j + data.shape[1]//2] = tmp
-
-            tmp = data[i + data.shape[0]//2, j]
-            output_data[i + data.shape[0]//2, j] = data[i, j + data.shape[1]//2]
-            output_data[i, j + data.shape[1]//2] = tmp
-
-    return output_data
-
-
-@numba.jit(nopython=True, parallel=True)
-def fft_shift_2d_inplace(data):
-    # if output_data is None:
-    #     output_data = data
-
-    for i in numba.prange(data.shape[0]//2):
-        for j in numba.prange(data.shape[1]//2):
-            tmp = data[i, j] 
-            data[i, j] = data[i + data.shape[0]//2, j + data.shape[1]//2]
-            data[i + data.shape[0]//2, j + data.shape[1]//2] = tmp
-
-            tmp = data[i + data.shape[0]//2, j]
-            data[i + data.shape[0]//2, j] = data[i, j + data.shape[1]//2]
-            data[i, j + data.shape[1]//2] = tmp
-
-    return data
-
-
-def zoom(data, zoomArray, threads=None):
-    """
-    A function which deals with threaded numba interpolation.
-
-    Parameters:
-        array (ndarray): The 2-D array to interpolate
-        zoomArray (ndarray, tuple): The array to place the calculation, or the shape to return
-        threads (int): Number of threads to use for calculation
-
-    Returns:
-        interpArray (ndarray): A pointer to the calculated ``interpArray''
-    """
-
-
-    if threads is None:
-        threads = N_CPU
-
-    nx = zoomArray.shape[0]
-
-    Ts = []
-    for t in range(threads):
-        Ts.append(Thread(target=zoom_numbaThread,
-            args = (
-                data,
-                numpy.array([int(t*nx/threads), int((t+1)*nx/threads)]),
-                zoomArray)
-            ))
-        Ts[t].start()
-
-    for T in Ts:
-        T.join()
-
-
-    return zoomArray
-
-@numba.jit(nopython=True, nogil=True)
-def zoom_numbaThread(data,  chunkIndices, zoomArray):
-=======
 def zoom(data, zoomArray):
->>>>>>> 2f9b1b67
     """
     2-D zoom interpolation using purely python - fast if compiled with numba.
     Both the array to zoom and the output array are required as arguments, the
@@ -287,102 +212,3 @@
             zoomArray[i,j] = a1 + yGrad*(y-y1)
 
     return zoomArray
-
-
-
-# class ThreadPool(object):
-#     """
-#     A 'pool' of threads that can be used by GIL released Numba functions
-
-#     A number of threads are initialised and set to watch a queue for input data
-#     A function can then be specified and some parameters given, and the arguments are send to the queue,
-#     where they are seen by each thread as a signal to start work. Once done, the threads will return the
-#     result of their computation down a different queue. The main thread gathers these results and returns
-#     them in a list. In practice its probably more useful to get the threads to operate on a static NumPy
-#     array to avoid sorting out these results.
-
-#     Paramters
-#         n_threads (int): Number of threads in the pool
-#     """
-#     def __init__(self, n_threads):
-
-#         self.n_threads = n_threads
-
-#         self._running = True
-
-#         self.input_queues = []
-#         self.output_queues = []
-#         self.exception_queues = []
-#         self.threads = []
-#         for i in range(n_threads):
-#             input_queue = queue.Queue()
-#             output_queue = queue.Queue()
-#             exception_queue = queue.Queue()
-#             thread = Thread(
-#                     target=self._thread_func,
-#                     args=(input_queue, output_queue, exception_queue))
-#             thread.daemon = True
-
-#             self.input_queues.append(input_queue)
-#             self.output_queues.append(output_queue)
-#             self.exception_queues.append(exception_queue)
-#             self.threads.append(thread)
-
-#             thread.start()
-
-#         # def cleanup():
-#         #     self.stop()
-#         # atexit.register(cleanup)
-
-
-#     def _thread_func(self, input_queue, output_queue, exception_queue):
-
-#         while self._running:
-#             input_args = input_queue.get()
-#             try:
-#                 result = self._func(*input_args)
-#                 output_queue.put(result)
-#                 exception_queue.put(None)
-
-#             except Exception as exc:
-#                 output_queue.put(None)
-#                 exception_queue.put(exc)
-
-#     def run(self, func, args):
-
-#         results = []
-#         self._func = func
-#         for i, q in enumerate(self.input_queues):
-#             q.put(args[i])
-
-#         for i, q in enumerate(self.output_queues):
-#             results.append(q.get())
-#             exc = self.exception_queues[i].get()
-#             if exc is not None:
-#                 raise exc
-
-#         return results
-
-#     def _stop_func(self, arg):
-#         pass
-
-#     def stop(self):
-#         print("Stopping threads...")
-#         self._running = False
-#         self.run(self._stop_func, [(None, )]*self.n_threads)
-
-#         for t in self.threads:
-#             t.join()
-#         print("Stopped!")
-
-
-#     def __del__(self):
-#         if self._running:
-#             self.stop()
-
-
-
-
-
-
-
